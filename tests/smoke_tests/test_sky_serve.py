# Smoke tests for SkyPilot for sky serve
# Default options are set in pyproject.toml
# Example usage:
# Run all tests except for AWS and Lambda Cloud
# > pytest tests/smoke_tests/test_sky_serve.py
#
# Terminate failed clusters after test finishes
# > pytest tests/smoke_tests/test_sky_serve.py --terminate-on-failure
#
# Re-run last failed tests
# > pytest --lf
#
# Run one of the smoke tests
# > pytest tests/smoke_tests/test_sky_serve.py::test_skyserve_gcp_http
#
# Only run sky serve tests
# > pytest tests/smoke_tests/test_sky_server.py --sky-serve
#
# Only run test for AWS + generic tests
# > pytest tests/smoke_tests/test_sky_serve.py --aws
#
# Change cloud for generic tests to aws
# > pytest tests/smoke_tests/test_sky_serve.py --generic-cloud aws

import inspect
import json
import os
import shlex
import tempfile
from typing import Dict, List, Tuple

import pytest
from smoke_tests import smoke_tests_utils

from sky import serve
from sky.utils import common_utils
from sky.utils import subprocess_utils

# ---------- Testing skyserve ----------


def _get_service_name() -> str:
    """Returns a user-unique service name for each test_skyserve_<name>().

    Must be called from each test_skyserve_<name>().
    """
    caller_func_name = inspect.stack()[1][3]
    test_name = caller_func_name.replace('_', '-').replace('test-', 't-')
    test_name = test_name.replace('skyserve-', 'ss-')
    test_name = common_utils.make_cluster_name_on_cloud(test_name, 24)
    return f'{test_name}-{smoke_tests_utils.test_id}'


# We check the output of the skyserve service to see if it is ready. Output of
# `REPLICAS` is in the form of `1/2` where the first number is the number of
# ready replicas and the second number is the number of total replicas. We
# grep such format to ensure that the service is ready, and early exit if any
# failure detected. In the end we sleep for
# serve.LB_CONTROLLER_SYNC_INTERVAL_SECONDS to make sure load balancer have
# enough time to sync with the controller and get all ready replica IPs.
_SERVE_WAIT_UNTIL_READY = (
    '{{ while true; do'
    '     s=$(sky serve status {name}); echo "$s";'
    '     echo "$s" | grep -q "{replica_num}/{replica_num}" && break;'
    '     echo "$s" | grep -q "FAILED" && exit 1;'
    '     sleep 10;'
    ' done; }}; echo "Got service status $s";'
    f'sleep {serve.LB_CONTROLLER_SYNC_INTERVAL_SECONDS + 2};')
_IP_REGEX = r'([0-9]{1,3}\.){3}[0-9]{1,3}'
_AWK_ALL_LINES_BELOW_REPLICAS = '/Replicas/{flag=1; next} flag'
_SERVICE_LAUNCHING_STATUS_REGEX = r'PROVISIONING\|STARTING'
# Since we don't allow terminate the service if the controller is INIT,
# which is common for simultaneous pytest, we need to wait until the
# controller is UP before we can terminate the service.
# The teardown command has a 10-mins timeout, so we don't need to do
# the timeout here. See implementation of run_one_test() for details.
_TEARDOWN_SERVICE = (
    '(for i in `seq 1 20`; do'
    '     s=$(sky serve down -y {name});'
    '     echo "Trying to terminate {name}";'
    '     echo "$s";'
    r'     echo "$s" | grep -q "scheduled to be terminated\|No service to terminate" && break;'
    '     sleep 10;'
    '     [ $i -eq 20 ] && echo "Failed to terminate service {name}";'
    'done)')

_SERVE_ENDPOINT_WAIT = (
    'export ORIGIN_SKYPILOT_DEBUG=$SKYPILOT_DEBUG; export SKYPILOT_DEBUG=0; '
    'endpoint=$(sky serve status --endpoint {name}); '
    'until ! echo "$endpoint" | grep -qE "Controller is initializing|^-$"; '
    'do echo "Waiting for serve endpoint to be ready..."; '
    'sleep 5; endpoint=$(sky serve status --endpoint {name}); done; '
    'export SKYPILOT_DEBUG=$ORIGIN_SKYPILOT_DEBUG; echo "$endpoint"')

_SERVE_STATUS_WAIT = (
    's=$(sky serve status {name}); '
    # Wait for "Controller is initializing." to disappear
    'until ! echo "$s" | grep "Controller is initializing."; '
    'do '
    '    echo "Waiting for serve status to be ready..."; '
    '    sleep 5; '
    '    s=$(sky serve status {name}); '
    'done; '
    'echo "$s"')

_WAIT_PROVISION_REPR = (
    # Once controller is ready, check provisioning vs. vCPU=2. This is for
    # the `_check_replica_in_status`, which will check number of `vCPU=2` in the
    # `sky serve status` output and use that to suggest the number of replicas.
    # However, replicas in provisioning state is possible to have a repr of `-`,
    # since the desired `launched_resources` is not decided yet. This would
    # cause an error when counting desired number of replicas. We wait for the
    # representation of `vCPU=2` the same with number of provisioning replicas
    # to avoid this error.
    # NOTE(tian): This assumes the replica will not do failover, as the
    # requested resources is only 2 vCPU and likely to be immediately available
    # on every region, hence no failover. If the replica will go through
    # failover
    # Check #4565 for more information.
    'num_provisioning=$(echo "$s" | grep "PROVISIONING" | wc -l); '
    'num_vcpu_in_provision=$(echo "$s" | grep "PROVISIONING" | grep "vCPU=2" | wc -l); '
    'until [ "$num_provisioning" -eq "$num_vcpu_in_provision" ]; '
    'do '
    '    echo "Waiting for provisioning resource repr ready..."; '
    '    echo "PROVISIONING: $num_provisioning, vCPU: $num_vcpu_in_provision"; '
    '    sleep 2; '
    '    s=$(sky serve status {name}); '
    '    num_provisioning=$(echo "$s" | grep "PROVISIONING" | wc -l); '
    '    num_vcpu_in_provision=$(echo "$s" | grep "PROVISIONING" | grep "vCPU=2" | wc -l); '
    'done; '
    # Provisioning is complete
    'echo "Provisioning complete. PROVISIONING: $num_provisioning, vCPU=2: $num_vcpu_in_provision"'
)


def _get_replica_ip(name: str, replica_id: int) -> str:
    return (f'ip{replica_id}=$(echo "$s" | '
            f'awk "{_AWK_ALL_LINES_BELOW_REPLICAS}" | '
            f'grep -E "{name}\s+{replica_id}" | '
            f'grep -Eo "{_IP_REGEX}")')


def _get_skyserve_http_test(name: str, cloud: str,
                            timeout_minutes: int) -> smoke_tests_utils.Test:
    test = smoke_tests_utils.Test(
        f'test-skyserve-{cloud.replace("_", "-")}',
        [
            f'sky serve up -n {name} -y tests/skyserve/http/{cloud}.yaml',
            _SERVE_WAIT_UNTIL_READY.format(name=name, replica_num=2),
            f'{_SERVE_ENDPOINT_WAIT.format(name=name)}; '
            'curl $endpoint | grep "Hi, SkyPilot here"',
        ],
        _TEARDOWN_SERVICE.format(name=name),
        timeout=timeout_minutes * 60,
    )
    return test


def _check_replica_in_status(name: str, check_tuples: List[Tuple[int, bool,
                                                                 str]]) -> str:
    """Check replicas' status and count in sky serve status

    We will check vCPU=2, as all our tests use vCPU=2.

    Args:
        name: the name of the service
        check_tuples: A list of replica property to check. Each tuple is
            (count, is_spot, status)
    """
    check_cmd = ''
    for check_tuple in check_tuples:
        count, is_spot, status = check_tuple
        resource_str = ''
        if status not in ['PENDING', 'SHUTTING_DOWN'
                         ] and not status.startswith('FAILED'):
            spot_str = ''
            if is_spot:
                spot_str = r'\[Spot\]'
            resource_str = f'({spot_str}vCPU=2)'
        check_cmd += (f' echo "$s" | grep "{resource_str}" | '
                      f'grep "{status}" | wc -l | grep {count} || exit 1;')
    return (f'{_SERVE_STATUS_WAIT.format(name=name)}; '
            f'{_WAIT_PROVISION_REPR.format(name=name)}; '
            f'echo "$s"; {check_cmd}')


def _check_service_version(service_name: str, version: str) -> str:
    # Grep the lines before 'Service Replicas' and check if the service version
    # is correct.
    return (f'echo "$s" | grep -B1000 "Service Replicas" | '
            rf'grep -E "{service_name}\s+{version}" || exit 1; ')


@pytest.mark.gcp
@pytest.mark.serve
def test_skyserve_gcp_http():
    """Test skyserve on GCP"""
    name = _get_service_name()
    test = _get_skyserve_http_test(name, 'gcp', 20)
    smoke_tests_utils.run_one_test(test)


@pytest.mark.aws
@pytest.mark.serve
def test_skyserve_aws_http():
    """Test skyserve on AWS"""
    name = _get_service_name()
    test = _get_skyserve_http_test(name, 'aws', 20)
    smoke_tests_utils.run_one_test(test)


@pytest.mark.azure
@pytest.mark.serve
def test_skyserve_azure_http():
    """Test skyserve on Azure"""
    name = _get_service_name()
    test = _get_skyserve_http_test(name, 'azure', 30)
    smoke_tests_utils.run_one_test(test)


@pytest.mark.kubernetes
@pytest.mark.serve
@pytest.mark.resource_heavy
def test_skyserve_kubernetes_http():
    """Test skyserve on Kubernetes"""
    name = _get_service_name()
    test = _get_skyserve_http_test(name, 'kubernetes', 30)
    smoke_tests_utils.run_one_test(test)


@pytest.mark.oci
@pytest.mark.serve
def test_skyserve_oci_http():
    """Test skyserve on OCI"""
    name = _get_service_name()
    test = _get_skyserve_http_test(name, 'oci', 20)
    smoke_tests_utils.run_one_test(test)


@pytest.mark.no_fluidstack  # Fluidstack does not support T4 gpus for now
@pytest.mark.no_vast  # Vast has low availability of T4 GPUs
@pytest.mark.parametrize('accelerator_dict', [{'do': 'H100'}])
@pytest.mark.serve
<<<<<<< HEAD
def test_skyserve_llm(generic_cloud: str, accelerator_dict: Dict[str, str]):
=======
@pytest.mark.resource_heavy
def test_skyserve_llm(generic_cloud: str, accelerator: Dict[str, str]):
>>>>>>> b2d0333f
    """Test skyserve with real LLM usecase"""
    accelerator = accelerator_dict.get(generic_cloud, 'T4')
    name = _get_service_name()

    def generate_llm_test_command(prompt: str, expected_output: str) -> str:
        prompt = shlex.quote(prompt)
        expected_output = shlex.quote(expected_output)
        return (
            f'{_SERVE_ENDPOINT_WAIT.format(name=name)}; '
            'python tests/skyserve/llm/get_response.py --endpoint $endpoint '
            f'--prompt {prompt} | grep {expected_output}')

    with open('tests/skyserve/llm/prompt_output.json', 'r',
              encoding='utf-8') as f:
        prompt2output = json.load(f)

    test = smoke_tests_utils.Test(
        'test-skyserve-llm',
        [
            f'sky serve up -n {name} --cloud {generic_cloud} --gpus {accelerator} -y tests/skyserve/llm/service.yaml',
            _SERVE_WAIT_UNTIL_READY.format(name=name, replica_num=1),
            *[
                generate_llm_test_command(prompt, output)
                for prompt, output in prompt2output.items()
            ],
        ],
        _TEARDOWN_SERVICE.format(name=name),
        timeout=40 * 60,
    )
    smoke_tests_utils.run_one_test(test)


@pytest.mark.gcp
@pytest.mark.serve
def test_skyserve_spot_recovery():
    name = _get_service_name()
    zone = 'us-central1-a'

    test = smoke_tests_utils.Test(
        'test-skyserve-spot-recovery-gcp',
        [
            f'sky serve up -n {name} -y tests/skyserve/spot/recovery.yaml',
            _SERVE_WAIT_UNTIL_READY.format(name=name, replica_num=1),
            f'{_SERVE_ENDPOINT_WAIT.format(name=name)}; '
            'request_output=$(curl $endpoint); echo "$request_output"; echo "$request_output" | grep "Hi, SkyPilot here"',
            smoke_tests_utils.terminate_gcp_replica(name, zone, 1),
            _SERVE_WAIT_UNTIL_READY.format(name=name, replica_num=1),
            f'{_SERVE_ENDPOINT_WAIT.format(name=name)}; '
            'request_output=$(curl $endpoint); echo "$request_output"; echo "$request_output" | grep "Hi, SkyPilot here"',
        ],
        _TEARDOWN_SERVICE.format(name=name),
        timeout=20 * 60,
    )
    smoke_tests_utils.run_one_test(test)


@pytest.mark.no_fluidstack  # Fluidstack does not support spot instances
@pytest.mark.no_vast  # Vast doesn't support opening ports
@pytest.mark.serve
@pytest.mark.no_kubernetes
@pytest.mark.no_do
def test_skyserve_base_ondemand_fallback(generic_cloud: str):
    name = _get_service_name()
    test = smoke_tests_utils.Test(
        'test-skyserve-base-ondemand-fallback',
        [
            f'sky serve up -n {name} --cloud {generic_cloud} -y tests/skyserve/spot/base_ondemand_fallback.yaml',
            _SERVE_WAIT_UNTIL_READY.format(name=name, replica_num=2),
            _check_replica_in_status(name, [(1, True, 'READY'),
                                            (1, False, 'READY')]),
        ],
        _TEARDOWN_SERVICE.format(name=name),
        timeout=20 * 60,
    )
    smoke_tests_utils.run_one_test(test)


@pytest.mark.gcp
@pytest.mark.serve
def test_skyserve_dynamic_ondemand_fallback():
    name = _get_service_name()
    zone = 'us-central1-a'

    test = smoke_tests_utils.Test(
        'test-skyserve-dynamic-ondemand-fallback',
        [
            f'sky serve up -n {name} --cloud gcp -y tests/skyserve/spot/dynamic_ondemand_fallback.yaml',
            'sleep 40',
            # 2 on-demand (provisioning) + 2 Spot (provisioning).
            f'{_SERVE_STATUS_WAIT.format(name=name)}; echo "$s";'
            'echo "$s" | grep -q "0/4" || exit 1',
            # Wait for the provisioning starts
            'sleep 40',
            _check_replica_in_status(name, [
                (2, True, _SERVICE_LAUNCHING_STATUS_REGEX + '\|READY'),
                (2, False, _SERVICE_LAUNCHING_STATUS_REGEX + '\|SHUTTING_DOWN')
            ]),

            # Wait until 2 spot instances are ready.
            _SERVE_WAIT_UNTIL_READY.format(name=name, replica_num=2),
            _check_replica_in_status(name, [(2, True, 'READY'),
                                            (0, False, '')]),
            smoke_tests_utils.terminate_gcp_replica(name, zone, 1),
            'sleep 40',
            # 1 on-demand (provisioning) + 1 Spot (ready) + 1 spot (provisioning).
            f'{_SERVE_STATUS_WAIT.format(name=name)}; '
            'echo "$s" | grep -q "1/3"',
            _check_replica_in_status(
                name, [(1, True, 'READY'),
                       (1, True, _SERVICE_LAUNCHING_STATUS_REGEX),
                       (1, False, _SERVICE_LAUNCHING_STATUS_REGEX)]),

            # Wait until 2 spot instances are ready.
            _SERVE_WAIT_UNTIL_READY.format(name=name, replica_num=2),
            _check_replica_in_status(name, [(2, True, 'READY'),
                                            (0, False, '')]),
        ],
        _TEARDOWN_SERVICE.format(name=name),
        timeout=20 * 60,
    )
    smoke_tests_utils.run_one_test(test)


# TODO: fluidstack does not support `--cpus 2`, but the check for services in this test is based on CPUs
@pytest.mark.no_fluidstack
@pytest.mark.no_do  # DO does not support `--cpus 2`
@pytest.mark.serve
@pytest.mark.no_vast  # Vast doesn't support opening ports
@pytest.mark.resource_heavy
def test_skyserve_user_bug_restart(generic_cloud: str):
    """Tests that we restart the service after user bug."""
    # TODO(zhwu): this behavior needs some rethinking.
    name = _get_service_name()
    test = smoke_tests_utils.Test(
        'test-skyserve-user-bug-restart',
        [
            f'sky serve up -n {name} --cloud {generic_cloud} -y tests/skyserve/restart/user_bug.yaml',
            f's=$(sky serve status {name}); echo "$s";'
            'until echo "$s" | grep -A 100 "Service Replicas" | grep "SHUTTING_DOWN"; '
            'do echo "Waiting for first service to be SHUTTING DOWN..."; '
            f'sleep 5; s=$(sky serve status {name}); echo "$s"; done; ',
            f's=$(sky serve status {name}); echo "$s";'
            'until echo "$s" | grep -A 100 "Service Replicas" | grep "FAILED"; '
            'do echo "Waiting for first service to be FAILED..."; '
            f'sleep 5; s=$(sky serve status {name}); echo "$s"; done; echo "$s"; '
            + _check_replica_in_status(name, [(1, True, 'FAILED')]) +
            # User bug failure will cause no further scaling.
            f'echo "$s" | grep -A 100 "Service Replicas" | grep "{name}" | wc -l | grep 1; '
            f'echo "$s" | grep -B 100 "NO_REPLICA" | grep "0/0"',
            f'sky serve update {name} --cloud {generic_cloud} -y tests/skyserve/auto_restart.yaml',
            f'{_SERVE_ENDPOINT_WAIT.format(name=name)}; '
            'until curl $endpoint | grep "Hi, SkyPilot here"; do sleep 2; done; sleep 2; '
            + _check_replica_in_status(name, [(1, False, 'READY'),
                                              (1, False, 'FAILED')]),
        ],
        _TEARDOWN_SERVICE.format(name=name),
        timeout=20 * 60,
    )
    smoke_tests_utils.run_one_test(test)


@pytest.mark.no_vast  # Vast doesn't support opening ports
@pytest.mark.serve
@pytest.mark.no_kubernetes  # Replicas on k8s may be running on the same node and have the same public IP
def test_skyserve_load_balancer(generic_cloud: str):
    """Test skyserve load balancer round-robin policy"""
    name = _get_service_name()
    test = smoke_tests_utils.Test(
        'test-skyserve-load-balancer',
        [
            f'sky serve up -n {name} --cloud {generic_cloud} -y tests/skyserve/load_balancer/service.yaml',
            _SERVE_WAIT_UNTIL_READY.format(name=name, replica_num=3),
            f'{_SERVE_ENDPOINT_WAIT.format(name=name)}; '
            f'{_SERVE_STATUS_WAIT.format(name=name)}; '
            f'{_get_replica_ip(name, 1)}; '
            f'{_get_replica_ip(name, 2)}; {_get_replica_ip(name, 3)}; '
            'python tests/skyserve/load_balancer/test_round_robin.py '
            '--endpoint $endpoint --replica-num 3 --replica-ips $ip1 $ip2 $ip3',
        ],
        _TEARDOWN_SERVICE.format(name=name),
        timeout=20 * 60,
    )
    smoke_tests_utils.run_one_test(test)


@pytest.mark.gcp
@pytest.mark.serve
@pytest.mark.no_kubernetes
def test_skyserve_auto_restart():
    """Test skyserve with auto restart"""
    name = _get_service_name()
    zone = 'us-central1-a'
    test = smoke_tests_utils.Test(
        'test-skyserve-auto-restart',
        [
            # TODO(tian): we can dynamically generate YAML from template to
            # avoid maintaining too many YAML files
            f'sky serve up -n {name} -y tests/skyserve/auto_restart.yaml',
            _SERVE_WAIT_UNTIL_READY.format(name=name, replica_num=1),
            f'{_SERVE_ENDPOINT_WAIT.format(name=name)}; '
            'request_output=$(curl $endpoint); echo "$request_output"; echo "$request_output" | grep "Hi, SkyPilot here"',
            # sleep for 20 seconds (initial delay) to make sure it will
            # be restarted
            'sleep 20',
            smoke_tests_utils.terminate_gcp_replica(name, zone, 1),
            # Wait for consecutive failure timeout passed.
            # If the cluster is not using spot, it won't check the cluster status
            # on the cloud (since manual shutdown is not a common behavior and such
            # queries takes a lot of time). Instead, we think continuous 3 min probe
            # failure is not a temporary problem but indeed a failure.
            'sleep 180',
            # We cannot use _SERVE_WAIT_UNTIL_READY; there will be a intermediate time
            # that the output of `sky serve status` shows FAILED and this status will
            # cause _SERVE_WAIT_UNTIL_READY to early quit.
            '(while true; do'
            f'    output=$(sky serve status {name});'
            '     echo "$output" | grep -q "1/1" && break;'
            '     sleep 10;'
            f'done); sleep {serve.LB_CONTROLLER_SYNC_INTERVAL_SECONDS};',
            f'{_SERVE_ENDPOINT_WAIT.format(name=name)}; '
            'request_output=$(curl $endpoint); echo "$request_output"; echo "$request_output" | grep "Hi, SkyPilot here"',
        ],
        _TEARDOWN_SERVICE.format(name=name),
        timeout=20 * 60,
    )
    smoke_tests_utils.run_one_test(test)


@pytest.mark.no_vast  # Vast doesn't support opening ports
@pytest.mark.serve
@pytest.mark.resource_heavy
def test_skyserve_cancel(generic_cloud: str):
    """Test skyserve with cancel"""
    name = _get_service_name()

    test = smoke_tests_utils.Test(
        'test-skyserve-cancel',
        [
            f'sky serve up -n {name} --cloud {generic_cloud} -y tests/skyserve/cancel/cancel.yaml',
            _SERVE_WAIT_UNTIL_READY.format(name=name, replica_num=1),
            f'{_SERVE_ENDPOINT_WAIT.format(name=name)}; python3 '
            'tests/skyserve/cancel/send_cancel_request.py '
            '--endpoint $endpoint | grep "Request was cancelled"',
            f's=$(sky serve logs {name} 1 --no-follow); '
            'until ! echo "$s" | grep "Please wait for the controller to be"; '
            'do echo "Waiting for serve logs"; sleep 10; '
            f's=$(sky serve logs {name} 1 --no-follow); done; '
            'echo "$s"; echo "$s" | grep "Client disconnected, stopping computation"',
        ],
        _TEARDOWN_SERVICE.format(name=name),
        timeout=20 * 60,
    )
    smoke_tests_utils.run_one_test(test)


@pytest.mark.no_vast  # Vast doesn't support opening ports
@pytest.mark.serve
@pytest.mark.resource_heavy
def test_skyserve_streaming(generic_cloud: str):
    """Test skyserve with streaming"""
    name = _get_service_name()
    test = smoke_tests_utils.Test(
        'test-skyserve-streaming',
        [
            f'sky serve up -n {name} --cloud {generic_cloud} -y tests/skyserve/streaming/streaming.yaml',
            _SERVE_WAIT_UNTIL_READY.format(name=name, replica_num=1),
            f'{_SERVE_ENDPOINT_WAIT.format(name=name)}; '
            'python3 tests/skyserve/streaming/send_streaming_request.py '
            '--endpoint $endpoint | grep "Streaming test passed"',
        ],
        _TEARDOWN_SERVICE.format(name=name),
        timeout=20 * 60,
    )
    smoke_tests_utils.run_one_test(test)


@pytest.mark.no_vast  # Vast doesn't support opening ports
@pytest.mark.serve
def test_skyserve_readiness_timeout_fail(generic_cloud: str):
    """Test skyserve with large readiness probe latency, expected to fail"""
    name = _get_service_name()
    test = smoke_tests_utils.Test(
        'test-skyserve-readiness-timeout-fail',
        [
            f'sky serve up -n {name} --cloud {generic_cloud} -y tests/skyserve/readiness_timeout/task.yaml',
            # None of the readiness probe will pass, so the service will be
            # terminated after the initial delay.
            f's=$(sky serve status {name}); '
            f'until echo "$s" | grep "FAILED_INITIAL_DELAY"; do '
            'echo "Waiting for replica to be failed..."; sleep 5; '
            f's=$(sky serve status {name}); echo "$s"; done;',
            'sleep 60',
            f'{_SERVE_STATUS_WAIT.format(name=name)}; echo "$s" | grep "{name}" | grep "FAILED_INITIAL_DELAY" | wc -l | grep 1;'
        ],
        _TEARDOWN_SERVICE.format(name=name),
        timeout=20 * 60,
    )
    smoke_tests_utils.run_one_test(test)


@pytest.mark.no_vast  # Vast doesn't support opening ports
@pytest.mark.serve
@pytest.mark.resource_heavy
def test_skyserve_large_readiness_timeout(generic_cloud: str):
    """Test skyserve with customized large readiness timeout"""
    name = _get_service_name()
    test = smoke_tests_utils.Test(
        'test-skyserve-large-readiness-timeout',
        [
            f'sky serve up -n {name} --cloud {generic_cloud} -y tests/skyserve/readiness_timeout/task_large_timeout.yaml',
            _SERVE_WAIT_UNTIL_READY.format(name=name, replica_num=1),
            f'{_SERVE_ENDPOINT_WAIT.format(name=name)}; '
            'request_output=$(curl $endpoint); echo "$request_output"; echo "$request_output" | grep "Hi, SkyPilot here"',
        ],
        _TEARDOWN_SERVICE.format(name=name),
        timeout=20 * 60,
    )
    smoke_tests_utils.run_one_test(test)


# TODO: fluidstack does not support `--cpus 2`, but the check for services in this test is based on CPUs
@pytest.mark.no_fluidstack
@pytest.mark.no_do  # DO does not support `--cpus 2`
@pytest.mark.no_vast  # Vast doesn't support opening ports
@pytest.mark.serve
@pytest.mark.resource_heavy
def test_skyserve_update(generic_cloud: str):
    """Test skyserve with update"""
    name = _get_service_name()
    test = smoke_tests_utils.Test(
        'test-skyserve-update',
        [
            f'sky serve up -n {name} --cloud {generic_cloud} -y tests/skyserve/update/old.yaml',
            _SERVE_WAIT_UNTIL_READY.format(name=name, replica_num=2),
            f'{_SERVE_ENDPOINT_WAIT.format(name=name)}; curl $endpoint | grep "Hi, SkyPilot here"',
            f'sky serve update {name} --cloud {generic_cloud} --mode blue_green -y tests/skyserve/update/new.yaml',
            # sleep before update is registered.
            'sleep 20',
            f'{_SERVE_ENDPOINT_WAIT.format(name=name)}; '
            'until curl $endpoint | grep "Hi, new SkyPilot here!"; do sleep 2; done;'
            # Make sure the traffic is not mixed
            'curl $endpoint | grep "Hi, new SkyPilot here"',
            # The latest 2 version should be READY and the older versions should be shutting down
            (_check_replica_in_status(name, [(2, False, 'READY'),
                                             (2, False, 'SHUTTING_DOWN')]) +
             _check_service_version(name, "2")),
        ],
        _TEARDOWN_SERVICE.format(name=name),
        timeout=20 * 60,
    )
    smoke_tests_utils.run_one_test(test)


# TODO: fluidstack does not support `--cpus 2`, but the check for services in this test is based on CPUs
@pytest.mark.no_fluidstack
@pytest.mark.no_do  # DO does not support `--cpus 2`
@pytest.mark.no_vast  # Vast doesn't support opening ports
@pytest.mark.serve
@pytest.mark.resource_heavy
def test_skyserve_rolling_update(generic_cloud: str):
    """Test skyserve with rolling update"""
    name = _get_service_name()
    single_new_replica = _check_replica_in_status(
        name, [(2, False, 'READY'), (1, False, _SERVICE_LAUNCHING_STATUS_REGEX),
               (1, False, 'SHUTTING_DOWN')])
    test = smoke_tests_utils.Test(
        'test-skyserve-rolling-update',
        [
            f'sky serve up -n {name} --cloud {generic_cloud} -y tests/skyserve/update/old.yaml',
            _SERVE_WAIT_UNTIL_READY.format(name=name, replica_num=2),
            f'{_SERVE_ENDPOINT_WAIT.format(name=name)}; curl $endpoint | grep "Hi, SkyPilot here"',
            f'sky serve update {name} --cloud {generic_cloud} -y tests/skyserve/update/new.yaml',
            # Make sure the traffic is mixed across two versions, the replicas
            # with even id will sleep 60 seconds before being ready, so we
            # should be able to get observe the period that the traffic is mixed
            # across two versions.
            f'{_SERVE_ENDPOINT_WAIT.format(name=name)}; '
            'until curl $endpoint | grep "Hi, new SkyPilot here!"; do sleep 2; done; sleep 2; '
            # The latest version should have one READY and the one of the older versions should be shutting down
            f'{single_new_replica} {_check_service_version(name, "1,2")} '
            # Check the output from the old version, immediately after the
            # output from the new version appears. This is guaranteed by the
            # round robin load balancing policy.
            # TODO(zhwu): we should have a more generalized way for checking the
            # mixed version of replicas to avoid depending on the specific
            # round robin load balancing policy.
            'curl $endpoint | grep "Hi, SkyPilot here"',
        ],
        _TEARDOWN_SERVICE.format(name=name),
        timeout=20 * 60,
    )
    smoke_tests_utils.run_one_test(test)


@pytest.mark.no_fluidstack
@pytest.mark.no_vast  # Vast doesn't support opening ports
@pytest.mark.serve
@pytest.mark.resource_heavy
def test_skyserve_fast_update(generic_cloud: str):
    """Test skyserve with fast update (Increment version of old replicas)"""
    name = _get_service_name()

    test = smoke_tests_utils.Test(
        'test-skyserve-fast-update',
        [
            f'sky serve up -n {name} -y --cloud {generic_cloud} tests/skyserve/update/bump_version_before.yaml',
            _SERVE_WAIT_UNTIL_READY.format(name=name, replica_num=2),
            f'{_SERVE_ENDPOINT_WAIT.format(name=name)}; curl $endpoint | grep "Hi, SkyPilot here"',
            f'sky serve update {name} --cloud {generic_cloud} --mode blue_green -y tests/skyserve/update/bump_version_after.yaml',
            # sleep to wait for update to be registered.
            'sleep 40',
            # 2 on-deamnd (ready) + 1 on-demand (provisioning).
            (
                _check_replica_in_status(
                    name, [(2, False, 'READY'),
                           (1, False, _SERVICE_LAUNCHING_STATUS_REGEX)]) +
                # Fast update will directly have the latest version ready.
                _check_service_version(name, "2")),
            _SERVE_WAIT_UNTIL_READY.format(name=name, replica_num=3) +
            _check_service_version(name, "2"),
            f'{_SERVE_ENDPOINT_WAIT.format(name=name)}; curl $endpoint | grep "Hi, SkyPilot here"',
            # Test rolling update
            f'sky serve update {name} --cloud {generic_cloud} -y tests/skyserve/update/bump_version_before.yaml',
            # sleep to wait for update to be registered.
            'sleep 25',
            # 2 on-deamnd (ready) + 1 on-demand (shutting down).
            _check_replica_in_status(name, [(2, False, 'READY'),
                                            (1, False, 'SHUTTING_DOWN')]),
            _SERVE_WAIT_UNTIL_READY.format(name=name, replica_num=2) +
            _check_service_version(name, "3"),
            f'{_SERVE_ENDPOINT_WAIT.format(name=name)}; curl $endpoint | grep "Hi, SkyPilot here"',
        ],
        _TEARDOWN_SERVICE.format(name=name),
        timeout=30 * 60,
    )
    smoke_tests_utils.run_one_test(test)


@pytest.mark.no_vast  # Vast doesn't support opening ports
@pytest.mark.serve
@pytest.mark.resource_heavy
def test_skyserve_update_autoscale(generic_cloud: str):
    """Test skyserve update with autoscale"""
    name = _get_service_name()
    test = smoke_tests_utils.Test(
        'test-skyserve-update-autoscale',
        [
            f'sky serve up -n {name} --cloud {generic_cloud} -y tests/skyserve/update/num_min_two.yaml',
            _SERVE_WAIT_UNTIL_READY.format(name=name, replica_num=2) +
            _check_service_version(name, "1"),
            f'{_SERVE_ENDPOINT_WAIT.format(name=name)}; '
            'curl $endpoint | grep "Hi, SkyPilot here"',
            f'sky serve update {name} --cloud {generic_cloud} --mode blue_green -y tests/skyserve/update/num_min_one.yaml',
            # sleep before update is registered.
            'sleep 20',
            # Timeout will be triggered when update fails.
            _SERVE_WAIT_UNTIL_READY.format(name=name, replica_num=1) +
            _check_service_version(name, "2"),
            f'{_SERVE_ENDPOINT_WAIT.format(name=name)}; '
            'curl $endpoint | grep "Hi, SkyPilot here!"',
            # Rolling Update
            f'sky serve update {name} --cloud {generic_cloud} -y tests/skyserve/update/num_min_two.yaml',
            # sleep before update is registered.
            'sleep 20',
            # Timeout will be triggered when update fails.
            _SERVE_WAIT_UNTIL_READY.format(name=name, replica_num=2) +
            _check_service_version(name, "3"),
            f'{_SERVE_ENDPOINT_WAIT.format(name=name)}; '
            'curl $endpoint | grep "Hi, SkyPilot here!"',
        ],
        _TEARDOWN_SERVICE.format(name=name),
        timeout=30 * 60,
    )
    smoke_tests_utils.run_one_test(test)


@pytest.mark.no_fluidstack  # Spot instances are note supported by Fluidstack
@pytest.mark.serve
@pytest.mark.no_kubernetes  # Spot instances are not supported in Kubernetes
@pytest.mark.no_do  # Spot instances not on DO
@pytest.mark.no_vast  # Vast doesn't support opening ports
@pytest.mark.parametrize('mode', ['rolling', 'blue_green'])
def test_skyserve_new_autoscaler_update(mode: str, generic_cloud: str):
    """Test skyserve with update that changes autoscaler"""
    name = f'{_get_service_name()}-{mode}'

    wait_until_no_pending = (
        f's=$(sky serve status {name}); echo "$s"; '
        'until ! echo "$s" | grep PENDING; do '
        '  echo "Waiting for replica to be out of pending..."; '
        f' sleep 5; s=$(sky serve status {name}); '
        '  echo "$s"; '
        'done')
    four_spot_up_cmd = _check_replica_in_status(name, [(4, True, 'READY')])
    update_check = [f'until ({four_spot_up_cmd}); do sleep 5; done; sleep 15;']
    if mode == 'rolling':
        # Check rolling update, it will terminate one of the old on-demand
        # instances, once there are 4 spot instance ready.
        update_check += [
            _check_replica_in_status(
                name, [(1, False, _SERVICE_LAUNCHING_STATUS_REGEX),
                       (1, False, 'SHUTTING_DOWN'), (1, False, 'READY')]) +
            _check_service_version(name, "1,2"),
        ]
    else:
        # Check blue green update, it will keep both old on-demand instances
        # running, once there are 4 spot instance ready.
        update_check += [
            _check_replica_in_status(
                name, [(1, False, _SERVICE_LAUNCHING_STATUS_REGEX),
                       (2, False, 'READY')]) +
            _check_service_version(name, "1"),
        ]
    test = smoke_tests_utils.Test(
        f'test-skyserve-new-autoscaler-update-{mode}',
        [
            f'sky serve up -n {name} --cloud {generic_cloud} -y tests/skyserve/update/new_autoscaler_before.yaml',
            _SERVE_WAIT_UNTIL_READY.format(name=name, replica_num=2) +
            _check_service_version(name, "1"),
            f'{_SERVE_ENDPOINT_WAIT.format(name=name)}; '
            's=$(curl $endpoint); echo "$s"; echo "$s" | grep "Hi, SkyPilot here"',
            f'sky serve update {name} --cloud {generic_cloud} --mode {mode} -y tests/skyserve/update/new_autoscaler_after.yaml',
            # Wait for update to be registered
            'sleep 90',
            wait_until_no_pending,
            _check_replica_in_status(
                name, [(4, True, _SERVICE_LAUNCHING_STATUS_REGEX + '\|READY'),
                       (1, False, _SERVICE_LAUNCHING_STATUS_REGEX),
                       (2, False, 'READY')]),
            *update_check,
            _SERVE_WAIT_UNTIL_READY.format(name=name, replica_num=5),
            f'{_SERVE_ENDPOINT_WAIT.format(name=name)}; '
            'curl $endpoint | grep "Hi, SkyPilot here"',
            _check_replica_in_status(name, [(4, True, 'READY'),
                                            (1, False, 'READY')]),
        ],
        _TEARDOWN_SERVICE.format(name=name),
        timeout=20 * 60,
    )
    smoke_tests_utils.run_one_test(test)


# TODO: fluidstack does not support `--cpus 2`, but the check for services in this test is based on CPUs
@pytest.mark.no_fluidstack
@pytest.mark.no_do  # DO does not support `--cpus 2`
@pytest.mark.no_vast  # Vast doesn't support opening ports
@pytest.mark.serve
@pytest.mark.resource_heavy
def test_skyserve_failures(generic_cloud: str):
    """Test replica failure statuses"""
    name = _get_service_name()

    test = smoke_tests_utils.Test(
        'test-skyserve-failures',
        [
            f'sky serve up -n {name} --cloud {generic_cloud} -y tests/skyserve/failures/initial_delay.yaml',
            f's=$(sky serve status {name}); '
            f'until echo "$s" | grep "FAILED_INITIAL_DELAY"; do '
            'echo "Waiting for replica to be failed..."; sleep 5; '
            f's=$(sky serve status {name}); echo "$s"; done;',
            'sleep 60',
            f'{_SERVE_STATUS_WAIT.format(name=name)}; echo "$s" | grep "{name}" | grep "FAILED_INITIAL_DELAY" | wc -l | grep 2; '
            # Make sure no new replicas are started for early failure.
            f'echo "$s" | grep -A 100 "Service Replicas" | grep "{name}" | wc -l | grep 2;',
            f'sky serve update {name} --cloud {generic_cloud} -y tests/skyserve/failures/probing.yaml',
            f's=$(sky serve status {name}); '
            # Wait for replica to be ready.
            f'until echo "$s" | grep "READY"; do '
            'echo "Waiting for replica to be failed..."; sleep 5; '
            f's=$(sky serve status {name}); echo "$s"; done;',
            # Wait for replica to change to FAILED_PROBING
            f's=$(sky serve status {name}); '
            f'until echo "$s" | grep "FAILED_PROBING"; do '
            'echo "Waiting for replica to be failed..."; sleep 5; '
            f's=$(sky serve status {name}); echo "$s"; done',
            # Wait for the PENDING replica to appear.
            'sleep 10',
            # Wait until the replica is out of PENDING.
            f's=$(sky serve status {name}); '
            f'until ! echo "$s" | grep "PENDING" && ! echo "$s" | grep "Please wait for the controller to be ready."; do '
            'echo "Waiting for replica to be out of pending..."; sleep 5; '
            f's=$(sky serve status {name}); echo "$s"; done; ' +
            _check_replica_in_status(name, [
                (1, False, 'FAILED_PROBING'),
                (1, False, _SERVICE_LAUNCHING_STATUS_REGEX + '\|READY')
            ]),
            # TODO(zhwu): add test for FAILED_PROVISION
        ],
        _TEARDOWN_SERVICE.format(name=name),
        timeout=20 * 60,
    )
    smoke_tests_utils.run_one_test(test)


@pytest.mark.serve
@pytest.mark.resource_heavy
def test_skyserve_https(generic_cloud: str):
    """Test skyserve with https"""
    name = _get_service_name()

    with tempfile.TemporaryDirectory() as tempdir:
        keyfile = os.path.join(tempdir, 'key.pem')
        certfile = os.path.join(tempdir, 'cert.pem')
        subprocess_utils.run_no_outputs(
            f'openssl req -x509 -newkey rsa:2048 -days 36500 -nodes '
            f'-subj "/" -keyout {keyfile} -out {certfile}')

        test = smoke_tests_utils.Test(
            'test-skyserve-https',
            [
                f'sky serve up -n {name} --cloud {generic_cloud} -y tests/skyserve/https/service.yaml '
                f'--env TLS_KEYFILE_ENV_VAR={keyfile} --env TLS_CERTFILE_ENV_VAR={certfile}',
                _SERVE_WAIT_UNTIL_READY.format(name=name, replica_num=1),
                f'{_SERVE_ENDPOINT_WAIT.format(name=name)}; '
                'output=$(curl $endpoint -k); echo $output; '
                'echo $output | grep "Hi, SkyPilot here"',
                # Self signed certificate should fail without -k.
                f'{_SERVE_ENDPOINT_WAIT.format(name=name)}; '
                'output=$(curl $endpoint 2>&1); echo $output; '
                'echo $output | grep -E "self[ -]signed certificate"',
                # curl with wrong schema (http) should fail.
                f'{_SERVE_ENDPOINT_WAIT.format(name=name)}; '
                'http_endpoint="${endpoint/https:/http:}"; '
                'output=$(curl $http_endpoint 2>&1); echo $output; '
                'echo $output | grep "Empty reply from server"',
            ],
            _TEARDOWN_SERVICE.format(name=name),
            timeout=20 * 60,
        )
        smoke_tests_utils.run_one_test(test)


@pytest.mark.serve
@pytest.mark.resource_heavy
def test_skyserve_multi_ports(generic_cloud: str):
    """Test skyserve with multiple ports"""
    name = _get_service_name()
    test = smoke_tests_utils.Test(
        'test-skyserve-multi-ports',
        [
            f'sky serve up -n {name} --cloud {generic_cloud} -y tests/skyserve/multi_ports.yaml',
            _SERVE_WAIT_UNTIL_READY.format(name=name, replica_num=1),
            f'{_SERVE_ENDPOINT_WAIT.format(name=name)}; '
            'curl $replica_endpoint | grep "Hi, SkyPilot here"; '
            f'export replica_endpoint=$(sky serve status {name} | tail -n 1 | awk \'{{print $4}}\'); '
            'export replica_endpoint_alt=$(echo $endpoint | sed "s/8080/8081/"); '
            'curl $replica_endpoint | grep "Hi, SkyPilot here"; '
            'curl $replica_endpoint_alt | grep "Hi, SkyPilot here"',
        ],
        _TEARDOWN_SERVICE.format(name=name),
        timeout=20 * 60,
    )
    smoke_tests_utils.run_one_test(test)


# TODO(Ziming, Tian): Add tests for autoscaling.


# ------- Testing user dependencies --------
@pytest.mark.no_vast  # Requires GCS
def test_user_dependencies(generic_cloud: str):
    name = smoke_tests_utils.get_cluster_name()
    test = smoke_tests_utils.Test(
        'user-dependencies',
        [
            f'sky launch -y -c {name} --cloud {generic_cloud} "pip install ray>2.11; ray start --head"',
            f'sky logs {name} 1 --status',
            f'sky exec {name} "echo hi"',
            f'sky logs {name} 2 --status',
            f'sky status -r {name} | grep UP',
            f'sky exec {name} "echo bye"',
            f'sky logs {name} 3 --status',
            f'sky launch -c {name} tests/test_yamls/different_default_conda_env.yaml',
            f'sky logs {name} 4 --status',
            # Launch again to test the default env does not affect SkyPilot
            # runtime setup
            f'sky launch -c {name} "python --version 2>&1 | grep \'Python 3.6\' || exit 1"',
            f'sky logs {name} 5 --status',
        ],
        f'sky down -y {name}',
    )
    smoke_tests_utils.run_one_test(test)<|MERGE_RESOLUTION|>--- conflicted
+++ resolved
@@ -241,12 +241,8 @@
 @pytest.mark.no_vast  # Vast has low availability of T4 GPUs
 @pytest.mark.parametrize('accelerator_dict', [{'do': 'H100'}])
 @pytest.mark.serve
-<<<<<<< HEAD
+@pytest.mark.resource_heavy
 def test_skyserve_llm(generic_cloud: str, accelerator_dict: Dict[str, str]):
-=======
-@pytest.mark.resource_heavy
-def test_skyserve_llm(generic_cloud: str, accelerator: Dict[str, str]):
->>>>>>> b2d0333f
     """Test skyserve with real LLM usecase"""
     accelerator = accelerator_dict.get(generic_cloud, 'T4')
     name = _get_service_name()
