--- conflicted
+++ resolved
@@ -59,15 +59,13 @@
     dag = dag_utils.convert_entrypoint_to_dag(entrypoint)
     dag, mutated_user_config = admin_policy_utils.apply(
         dag, use_mutated_config_in_current_request=False)
-<<<<<<< HEAD
-=======
+
     if not dag.is_connected_dag():
         with ux_utils.print_exception_no_traceback():
             raise ValueError(
                 f'Only connected DAG is allowed for job_launch. If your dag '
                 f'contains multiple subgraph that is a connected dag, please '
                 f'separate them into multiple dag. Get: {dag}')
->>>>>>> 45a5b817
 
     dag_utils.maybe_infer_and_fill_dag_and_task_names(dag)
 
