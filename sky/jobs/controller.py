"""Controller: handles the life cycle of a managed job."""
import argparse
from concurrent import futures
import enum
import multiprocessing
import os
import pathlib
import queue
import time
import traceback
import typing
from typing import Dict, Tuple

import filelock

from sky import exceptions
from sky import sky_logging
from sky import status_lib
from sky.backends import backend_utils
from sky.backends import cloud_vm_ray_backend
from sky.jobs import recovery_strategy
from sky.jobs import state as managed_job_state
from sky.jobs import utils as managed_job_utils
from sky.skylet import constants
from sky.skylet import job_lib
from sky.usage import usage_lib
from sky.utils import common_utils
from sky.utils import controller_utils
from sky.utils import dag_utils
from sky.utils import subprocess_utils
from sky.utils import ux_utils

if typing.TYPE_CHECKING:
    import sky

# Use the explicit logger name so that the logger is under the
# `sky.jobs.controller` namespace when executed directly, so as
# to inherit the setup from the `sky` logger.
logger = sky_logging.init_logger('sky.jobs.controller')


def _get_dag_and_name(dag_yaml: str) -> Tuple['sky.Dag', str]:
    dag = dag_utils.load_dag_from_yaml(dag_yaml)
    dag_name = dag.name
    assert dag_name is not None, dag
    return dag, dag_name


class TaskStatus(enum.Enum):
    COMPLETED = 'completed'
    FAILED = 'failed'
    CANCELLED = 'cancelled'


class JobsController:
    """Each jobs controller manages the life cycle of one managed job."""

    def __init__(self, job_id: int, dag_yaml: str,
                 retry_until_up: bool) -> None:
        self._job_id = job_id
        self._dag, self._dag_name = _get_dag_and_name(dag_yaml)
        self._num_tasks = len(self._dag.tasks)
        logger.info(self._dag)
        self._retry_until_up = retry_until_up
        # TODO(zhwu): this assumes the specific backend.
        self._backend = cloud_vm_ray_backend.CloudVmRayBackend()

        self._dag_graph = self._dag.get_graph()
        self._task_queue = self._initialize_task_queue()
        self._task_status: Dict['sky.Task', TaskStatus] = {}

        # Add a unique identifier to the task environment variables, so that
        # the user can have the same id for multiple recoveries.
        # Example value:
        #   sky-2022-10-04-22-46-52-467694_my-spot-name_spot_id-17-0
        job_id_env_vars = []
        for i, task in enumerate(self._dag.tasks):
            if self._num_tasks <= 1:
                task_name = self._dag_name
            else:
                assert task.name is not None, task
                task_name = task.name
                # This is guaranteed by the spot_launch API, where we fill in
                # the task.name with
                # dag_utils.maybe_infer_and_fill_dag_and_task_names.
                assert task_name is not None, self._dag
                task_name = f'{self._dag_name}_{task_name}'
            job_id_env_var = common_utils.get_global_job_id(
                self._backend.run_timestamp,
                f'{task_name}',
                str(self._job_id),
                task_id=i,
                is_managed_job=True)
            job_id_env_vars.append(job_id_env_var)

        for i, task in enumerate(self._dag.tasks):
            task_envs = task.envs or {}
            task_envs[constants.TASK_ID_ENV_VAR] = job_id_env_vars[i]
            task_envs[constants.TASK_ID_LIST_ENV_VAR] = '\n'.join(
                job_id_env_vars)
            task.update_envs(task_envs)

    def _initialize_task_queue(self) -> queue.Queue:
        task_queue: queue.Queue = queue.Queue()
        for task in self._dag_graph.nodes():
            if self._dag_graph.in_degree(task) == 0:
                task_id = self._dag.tasks.index(task)
                task_queue.put(task_id)
        return task_queue

    def _download_log_and_stream(
            self,
            handle: cloud_vm_ray_backend.CloudVmRayResourceHandle) -> None:
        """Downloads and streams the logs of the latest job.

        We do not stream the logs from the cluster directly, as the
        donwload and stream should be faster, and more robust against
        preemptions or ssh disconnection during the streaming.
        """
        managed_job_logs_dir = os.path.join(constants.SKY_LOGS_DIRECTORY,
                                            'managed_jobs')
        controller_utils.download_and_stream_latest_job_log(
            self._backend, handle, managed_job_logs_dir)
        logger.info(f'\n== End of logs (ID: {self._job_id}) ==')

    def _run_one_task(self, task_id: int, task: 'sky.Task') -> bool:
        """Busy loop monitoring cluster status and handling recovery.

        When the task is successfully completed, this function returns True,
        and will terminate the cluster before returning.

        If the user program fails, i.e. the task is set to FAILED or
        FAILED_SETUP, this function will return False.
        In other cases, the function will raise exceptions.
        All the failure cases will rely on the caller to clean up the spot
        cluster(s) and storages.

        Returns:
            True if the job is successfully completed; False otherwise.

        Raises:
            exceptions.ProvisionPrechecksError: This will be raised when the
                underlying `sky.launch` fails due to precheck errors only.
                I.e., none of the failover exceptions, if
                any, is due to resources unavailability. This exception
                includes the following cases:
                1. The optimizer cannot find a feasible solution.
                2. Precheck errors: invalid cluster name, failure in getting
                cloud user identity, or unsupported feature.
            exceptions.SpotJobReachedMaxRetryError: This will be raised when
                all prechecks passed but the maximum number of retries is
                reached for `sky.launch`. The failure of `sky.launch` can be
                due to:
                1. Any of the underlying failover exceptions is due to resources
                unavailability.
                2. The cluster is preempted or failed before the job is
                submitted.
                3. Any unexpected error happens during the `sky.launch`.
        Other exceptions may be raised depending on the backend.
        """

        callback_func = managed_job_utils.event_callback_func(
            job_id=self._job_id, task_id=task_id, task=task)
        if task.run is None:
            logger.info(f'Skip running task {task_id} ({task.name}) due to its '
                        'run commands being empty.')
            # Call set_started first to initialize columns in the state table,
            # including start_at and last_recovery_at to avoid issues for
            # uninitialized columns.
            managed_job_state.set_started(job_id=self._job_id,
                                          task_id=task_id,
                                          start_time=time.time(),
                                          callback_func=callback_func)
            managed_job_state.set_succeeded(job_id=self._job_id,
                                            task_id=task_id,
                                            end_time=time.time(),
                                            callback_func=callback_func)
            return True
        usage_lib.messages.usage.update_task_id(task_id)
        task_id_env_var = task.envs[constants.TASK_ID_ENV_VAR]
        submitted_at = time.time()
        if task_id == 0:
            submitted_at = backend_utils.get_timestamp_from_run_timestamp(
                self._backend.run_timestamp)
        assert task.name is not None, task
        cluster_name = managed_job_utils.generate_managed_job_cluster_name(
            task.name, self._job_id)
        self._strategy_executor = recovery_strategy.StrategyExecutor.make(
            cluster_name, self._backend, task, self._retry_until_up)
        managed_job_state.set_submitted(
            self._job_id,
            task_id,
            self._backend.run_timestamp,
            submitted_at,
            resources_str=backend_utils.get_task_resources_str(
                task, is_managed_job=True),
            specs={
                'max_restarts_on_errors':
                    self._strategy_executor.max_restarts_on_errors
            },
            callback_func=callback_func)
        logger.info(
            f'Submitted managed job {self._job_id} (task: {task_id}, name: '
            f'{task.name!r}); {constants.TASK_ID_ENV_VAR}: {task_id_env_var}')
<<<<<<< HEAD
        assert task.name is not None, task
        cluster_name = managed_job_utils.generate_managed_job_cluster_name(
            task.name, self._job_id)
        strategy_executor = recovery_strategy.StrategyExecutor.make(
            cluster_name, self._backend, task, self._retry_until_up)
=======
>>>>>>> 3f60b074

        logger.info('Started monitoring.')
        managed_job_state.set_starting(job_id=self._job_id,
                                       task_id=task_id,
                                       callback_func=callback_func)
        remote_job_submitted_at = strategy_executor.launch()
        assert remote_job_submitted_at is not None, remote_job_submitted_at

        managed_job_state.set_started(job_id=self._job_id,
                                      task_id=task_id,
                                      start_time=remote_job_submitted_at,
                                      callback_func=callback_func)
        while True:
            time.sleep(managed_job_utils.JOB_STATUS_CHECK_GAP_SECONDS)

            # Check the network connection to avoid false alarm for job failure.
            # Network glitch was observed even in the VM.
            try:
                backend_utils.check_network_connection()
            except exceptions.NetworkError:
                logger.info('Network is not available. Retrying again in '
                            f'{managed_job_utils.JOB_STATUS_CHECK_GAP_SECONDS} '
                            'seconds.')
                continue

            # NOTE: we do not check cluster status first because race condition
            # can occur, i.e. cluster can be down during the job status check.
            job_status = managed_job_utils.get_job_status(
                self._backend, cluster_name)

            if job_status == job_lib.JobStatus.SUCCEEDED:
                end_time = managed_job_utils.get_job_timestamp(
                    self._backend, cluster_name, get_end_time=True)
                # The job is done.
                managed_job_state.set_succeeded(self._job_id,
                                                task_id,
                                                end_time=end_time,
                                                callback_func=callback_func)
                logger.info(
                    f'Managed job {self._job_id} (task: {task_id}) SUCCEEDED. '
                    f'Cleaning up the cluster {cluster_name}.')
                # Only clean up the cluster, not the storages, because tasks may
                # share storages.
                recovery_strategy.terminate_cluster(cluster_name=cluster_name)
                return True

            # For single-node jobs, nonterminated job_status indicates a
            # healthy cluster. We can safely continue monitoring.
            # For multi-node jobs, since the job may not be set to FAILED
            # immediately (depending on user program) when only some of the
            # nodes are preempted or failed, need to check the actual cluster
            # status.
            if (job_status is not None and not job_status.is_terminal() and
                    task.num_nodes == 1):
                continue

            if job_status in [
                    job_lib.JobStatus.FAILED, job_lib.JobStatus.FAILED_SETUP
            ]:
                # Add a grace period before the check of preemption to avoid
                # false alarm for job failure.
                time.sleep(5)

            # Pull the actual cluster status from the cloud provider to
            # determine whether the cluster is preempted or failed.
            # TODO(zhwu): For hardware failure, such as GPU failure, it may not
            # be reflected in the cluster status, depending on the cloud, which
            # can also cause failure of the job, and we need to recover it
            # rather than fail immediately.
            (cluster_status,
             handle) = backend_utils.refresh_cluster_status_handle(
                 cluster_name,
                 force_refresh_statuses=set(status_lib.ClusterStatus))

            if cluster_status != status_lib.ClusterStatus.UP:
                # The cluster is (partially) preempted or failed. It can be
                # down, INIT or STOPPED, based on the interruption behavior of
                # the cloud. Spot recovery is needed (will be done later in the
                # code).
                cluster_status_str = ('' if cluster_status is None else
                                      f' (status: {cluster_status.value})')
                logger.info(
                    f'Cluster is preempted or failed{cluster_status_str}. '
                    'Recovering...')
            else:
                if job_status is not None and not job_status.is_terminal():
                    # The multi-node job is still running, continue monitoring.
                    continue
                elif job_status in [
                        job_lib.JobStatus.FAILED, job_lib.JobStatus.FAILED_SETUP
                ]:
                    # The user code has probably crashed, fail immediately.
                    end_time = managed_job_utils.get_job_timestamp(
                        self._backend, cluster_name, get_end_time=True)
                    logger.info(
                        'The user job failed. Please check the logs below.\n'
                        f'== Logs of the user job (ID: {self._job_id}) ==\n')

                    self._download_log_and_stream(handle)
                    managed_job_status = (
                        managed_job_state.ManagedJobStatus.FAILED)
                    if job_status == job_lib.JobStatus.FAILED_SETUP:
                        managed_job_status = (
                            managed_job_state.ManagedJobStatus.FAILED_SETUP)
                    failure_reason = (
                        'To see the details, run: '
                        f'sky jobs logs --controller {self._job_id}')
                    should_restart_on_failure = (
                        self._strategy_executor.should_restart_on_failure())
                    if should_restart_on_failure:
                        max_restarts = (
                            self._strategy_executor.max_restarts_on_errors)
                        logger.info(
                            f'User program crashed '
                            f'({managed_job_status.value}). '
                            f'Retry the job as max_restarts_on_errors is '
                            f'set to {max_restarts}. '
                            f'[{self._strategy_executor.restart_cnt_on_failure}'
                            f'/{max_restarts}]')
                    else:
                        managed_job_state.set_failed(
                            self._job_id,
                            task_id,
                            failure_type=managed_job_status,
                            failure_reason=failure_reason,
                            end_time=end_time,
                            callback_func=callback_func)
                        return False
                else:
                    # Although the cluster is healthy, we fail to access the
                    # job status. Try to recover the job (will not restart the
                    # cluster, if the cluster is healthy).
                    assert job_status is None, job_status
                    logger.info('Failed to fetch the job status while the '
                                'cluster is healthy. Try to recover the job '
                                '(the cluster will not be restarted).')
            # When the handle is None, the cluster should be cleaned up already.
            if handle is not None:
                resources = handle.launched_resources
                assert resources is not None, handle
                if resources.need_cleanup_after_preemption_or_failure():
                    # Some spot resource (e.g., Spot TPU VM) may need to be
                    # cleaned up after preemption, as running launch again on
                    # those clusters again may fail.
                    logger.info('Cleaning up the preempted or failed cluster'
                                '...')
                    recovery_strategy.terminate_cluster(cluster_name)

            # Try to recover the managed jobs, when the cluster is preempted or
            # failed or the job status is failed to be fetched.
            managed_job_state.set_recovering(job_id=self._job_id,
                                             task_id=task_id,
                                             callback_func=callback_func)
            recovered_time = strategy_executor.recover()
            managed_job_state.set_recovered(self._job_id,
                                            task_id,
                                            recovered_time=recovered_time,
                                            callback_func=callback_func)

    def _try_add_successors_to_queue(self, task_id: int):
        """Tasks with multiple predecessors will only be queued once, as
        `_handle_future_completion` runs sequentially in the main thread via
        `futures.wait()`.
        """
        is_task_runnable = lambda task: (all(
            self._task_status.get(pred) == TaskStatus.COMPLETED
            for pred in self._dag_graph.predecessors(task)
        ) and self._task_status.get(task) != TaskStatus.CANCELLED)
        task = self._dag.tasks[task_id]
        for successor in self._dag_graph.successors(task):
            successor_id = self._dag.tasks.index(successor)
            if is_task_runnable(successor):
                self._task_queue.put(successor_id)

    def _handle_future_completion(self, future: futures.Future, task_id: int):
        succeeded = False
        try:
            succeeded = future.result()
        except exceptions.ProvisionPrechecksError as e:
            # Please refer to the docstring of self._run for
            # the cases when this exception can occur.
            failure_reason = ('; '.join(
                common_utils.format_exception(reason, use_bracket=True)
                for reason in e.reasons))
            logger.error(failure_reason)
            self._update_failed_task_state(
                task_id, managed_job_state.ManagedJobStatus.FAILED_PRECHECKS,
                failure_reason)
        except exceptions.ManagedJobReachedMaxRetriesError as e:
<<<<<<< HEAD
            # Please refer to the docstring of self._run for
            # the cases when this exception can occur.
            failure_reason = common_utils.format_exception(e)
            logger.error(failure_reason)
            # The managed job should be marked as
            # FAILED_NO_RESOURCE, as the managed job may be able to
            # launch next time.
=======
            # Please refer to the docstring of self._run for the cases when
            # this exception can occur.
            failure_reason = common_utils.format_exception(e)
            logger.error(failure_reason)
            # The managed job should be marked as FAILED_NO_RESOURCE, as the
            # managed job may be able to launch next time.
>>>>>>> 3f60b074
            self._update_failed_task_state(
                task_id, managed_job_state.ManagedJobStatus.FAILED_NO_RESOURCE,
                failure_reason)
        except (Exception, SystemExit) as e:  # pylint: disable=broad-except
            with ux_utils.enable_traceback():
                logger.error(traceback.format_exc())
            msg = ('Unexpected error occurred: ' +
                   common_utils.format_exception(e, use_bracket=True))
            logger.error(msg)
            self._update_failed_task_state(
                task_id, managed_job_state.ManagedJobStatus.FAILED_CONTROLLER,
                msg)
        finally:
            task = self._dag.tasks[task_id]
            if succeeded:
                logger.info(
                    f'Task {task_id} completed with result: {succeeded}')
                self._task_status[task] = TaskStatus.COMPLETED
                self._try_add_successors_to_queue(task_id)
            else:
                logger.info(f'Adding task {task_id} to failed tasks.')
                self._task_status[task] = TaskStatus.FAILED
                self._cancel_all_tasks(task_id)

    def _cancel_all_tasks(self, task_id: int):
        callback_func = managed_job_utils.event_callback_func(
            job_id=self._job_id, task_id=task_id, task=self._dag.tasks[task_id])
        for task in self._dag.tasks:
            if task not in self._task_status:
                self._task_status.setdefault(task, TaskStatus.CANCELLED)

        # Call set_cancelling before set_cancelled to make sure the table
        # entries are correctly set.
        managed_job_state.set_cancelling(self._job_id, callback_func)
        managed_job_state.set_cancelled(self._job_id, callback_func)

    def run(self):
        """Run controller logic and handle exceptions."""
        all_tasks_completed = lambda: self._num_tasks == len(self._task_status)
        # TODO(andy):Serve has a logic to prevent from too many services running
        # at the same time. We should have a similar logic here, but instead we
        # should calculate the sum of the subtasks (an upper bound), instead of
        # the number of jobs (dags).
        # Further, we could try to calculate the maximum concurrency in the dag
        # (e.g. for a chain dag it is 1 instead of n), which could allow us to
        # run more dags in parallel.
        max_workers = self._num_tasks
        managed_job_utils.make_launch_log_dir_for_redirection(self._job_id)
        with futures.ThreadPoolExecutor(max_workers) as executor:
            future_to_task = {}
            while not all_tasks_completed():
                while not self._task_queue.empty():
                    task_id = self._task_queue.get()
                    log_file_name = managed_job_utils.get_launch_log_file_name(
                        self._job_id, task_id)

                    logger.info(
                        f'Task {task_id} is submitted to run. To see logs: '
                        f'{ux_utils.BOLD}sky jobs logs {self._job_id} '
                        f'--task-id {task_id}{ux_utils.RESET_BOLD}')

                    logger.info(f'Redirecting output to {log_file_name}.')

                    with ux_utils.RedirectOutputForThread() as redirector:
                        future = executor.submit(
                            redirector.run(self._run_one_task, log_file_name),
                            task_id, self._dag.tasks[task_id])
                    future_to_task[future] = task_id

                done, _ = futures.wait(future_to_task.keys(),
                                       return_when='FIRST_COMPLETED')

                for future in done:
                    logger.info(f'Task {future_to_task[future]} completed.')
                    task_id = future_to_task.pop(future)
                    self._handle_future_completion(future, task_id)

    def _update_failed_task_state(
            self, task_id: int,
            failure_type: managed_job_state.ManagedJobStatus,
            failure_reason: str):
        """Update the state of the failed task."""
        managed_job_state.set_failed(
            self._job_id,
            task_id=task_id,
            failure_type=failure_type,
            failure_reason=failure_reason,
            callback_func=managed_job_utils.event_callback_func(
                job_id=self._job_id,
                task_id=task_id,
                task=self._dag.tasks[task_id]))

    def _update_failed_task_state(
            self, task_id: int,
            failure_type: managed_job_state.ManagedJobStatus,
            failure_reason: str):
        """Update the state of the failed task."""
        managed_job_state.set_failed(
            self._job_id,
            task_id=task_id,
            failure_type=failure_type,
            failure_reason=failure_reason,
            callback_func=managed_job_utils.event_callback_func(
                job_id=self._job_id,
                task_id=task_id,
                task=self._dag.tasks[task_id]))


def _run_controller(job_id: int, dag_yaml: str, retry_until_up: bool):
    """Runs the controller in a remote process for interruption."""
    # The controller needs to be instantiated in the remote process, since
    # the controller is not serializable.
    jobs_controller = JobsController(job_id, dag_yaml, retry_until_up)
    jobs_controller.run()


def _handle_signal(job_id):
    """Handle the signal if the user sent it."""
    signal_file = pathlib.Path(
        managed_job_utils.SIGNAL_FILE_PREFIX.format(job_id))
    user_signal = None
    if signal_file.exists():
        # Filelock is needed to prevent race condition with concurrent
        # signal writing.
        with filelock.FileLock(str(signal_file) + '.lock'):
            with signal_file.open(mode='r', encoding='utf-8') as f:
                user_signal = f.read().strip()
                try:
                    user_signal = managed_job_utils.UserSignal(user_signal)
                except ValueError:
                    logger.warning(
                        f'Unknown signal received: {user_signal}. Ignoring.')
                    user_signal = None
            # Remove the signal file, after reading the signal.
            signal_file.unlink()
    if user_signal is None:
        # None or empty string.
        return
    assert user_signal == managed_job_utils.UserSignal.CANCEL, (
        f'Only cancel signal is supported, but {user_signal} got.')
    raise exceptions.ManagedJobUserCancelledError(
        f'User sent {user_signal.value} signal.')


def _cleanup(job_id: int, dag_yaml: str):
    """Clean up the cluster(s) and storages.

    (1) Clean up the succeeded task(s)' ephemeral storage. The storage has
        to be cleaned up after the whole job is finished, as the tasks
        may share the same storage.
    (2) Clean up the cluster(s) that are not cleaned up yet, which can happen
        when the task failed or cancelled. At most one cluster should be left
        when reaching here, as we currently only support chain DAGs, and only
        task is executed at a time.
    """
    # NOTE: The code to get cluster name is same as what we did in the spot
    # controller, we should keep it in sync with JobsController.__init__()
    dag, _ = _get_dag_and_name(dag_yaml)
    for task in dag.tasks:
        assert task.name is not None, task
        cluster_name = managed_job_utils.generate_managed_job_cluster_name(
            task.name, job_id)
        recovery_strategy.terminate_cluster(cluster_name)
        # Clean up Storages with persistent=False.
        # TODO(zhwu): this assumes the specific backend.
        backend = cloud_vm_ray_backend.CloudVmRayBackend()
        backend.teardown_ephemeral_storage(task)


def start(job_id, dag_yaml, retry_until_up):
    """Start the controller."""
    controller_process = None
    cancelling = False
    try:
        _handle_signal(job_id)
        # TODO(suquark): In theory, we should make controller process a
        #  daemon process so it will be killed after this process exits,
        #  however daemon process cannot launch subprocesses, explained here:
        #  https://docs.python.org/3/library/multiprocessing.html#multiprocessing.Process.daemon  # pylint: disable=line-too-long
        #  So we can only enable daemon after we no longer need to
        #  start daemon processes like Ray.
        controller_process = multiprocessing.Process(target=_run_controller,
                                                     args=(job_id, dag_yaml,
                                                           retry_until_up))
        controller_process.start()
        logger.info(f'Controller process {controller_process.pid} started.')
        while controller_process.is_alive():
            _handle_signal(job_id)
            time.sleep(1)
    except exceptions.ManagedJobUserCancelledError:
        dag, _ = _get_dag_and_name(dag_yaml)
        task_id, _ = managed_job_state.get_latest_task_id_status(job_id)
        assert task_id is not None, task_id
        logger.info(
            f'Cancelling managed job, job_id: {job_id}, task_id: {task_id}')
        managed_job_state.set_cancelling(
            job_id=job_id,
            callback_func=managed_job_utils.event_callback_func(
                job_id=job_id, task_id=task_id, task=dag.tasks[task_id]))
        cancelling = True
    finally:
        if controller_process is not None:
            logger.info(f'Killing controller process {controller_process.pid}.')
            # NOTE: it is ok to kill or join a killed process.
            # Kill the controller process first; if its child process is
            # killed first, then the controller process will raise errors.
            # Kill any possible remaining children processes recursively.
            subprocess_utils.kill_children_processes(controller_process.pid,
                                                     force=True)
            controller_process.join()
            logger.info(f'Controller process {controller_process.pid} killed.')

        logger.info(f'Cleaning up any cluster for job {job_id}.')
        # NOTE: Originally, we send an interruption signal to the controller
        # process and the controller process handles cleanup. However, we
        # figure out the behavior differs from cloud to cloud
        # (e.g., GCP ignores 'SIGINT'). A possible explanation is
        # https://unix.stackexchange.com/questions/356408/strange-problem-with-trap-and-sigint
        # But anyway, a clean solution is killing the controller process
        # directly, and then cleanup the cluster job_state.
        _cleanup(job_id, dag_yaml=dag_yaml)
        logger.info(f'Cluster of managed job {job_id} has been cleaned up.')

        if cancelling:
            managed_job_state.set_cancelled(
                job_id=job_id,
                callback_func=managed_job_utils.event_callback_func(
                    job_id=job_id, task_id=task_id, task=dag.tasks[task_id]))

        # We should check job status after 'set_cancelled', otherwise
        # the job status is not terminal.
        job_status = managed_job_state.get_status(job_id)
        assert job_status is not None
        # The job can be non-terminal if the controller exited abnormally,
        # e.g. failed to launch cluster after reaching the MAX_RETRY.
        if not job_status.is_terminal():
            logger.info(f'Previous job status: {job_status.value}')
            managed_job_state.set_failed(
                job_id,
                task_id=None,
                failure_type=managed_job_state.ManagedJobStatus.
                FAILED_CONTROLLER,
                failure_reason=('Unexpected error occurred. For details, '
                                f'run: sky jobs logs --controller {job_id}'))


if __name__ == '__main__':
    parser = argparse.ArgumentParser()
    parser.add_argument('--job-id',
                        required=True,
                        type=int,
                        help='Job id for the controller job.')
    parser.add_argument('--retry-until-up',
                        action='store_true',
                        help='Retry until the cluster is up.')
    parser.add_argument('dag_yaml',
                        type=str,
                        help='The path to the user job yaml file.')
    args = parser.parse_args()
    # We start process with 'spawn', because 'fork' could result in weird
    # behaviors; 'spawn' is also cross-platform.
    multiprocessing.set_start_method('spawn', force=True)
    start(args.job_id, args.dag_yaml, args.retry_until_up)<|MERGE_RESOLUTION|>--- conflicted
+++ resolved
@@ -185,7 +185,7 @@
         assert task.name is not None, task
         cluster_name = managed_job_utils.generate_managed_job_cluster_name(
             task.name, self._job_id)
-        self._strategy_executor = recovery_strategy.StrategyExecutor.make(
+        strategy_executor = recovery_strategy.StrategyExecutor.make(
             cluster_name, self._backend, task, self._retry_until_up)
         managed_job_state.set_submitted(
             self._job_id,
@@ -196,20 +196,12 @@
                 task, is_managed_job=True),
             specs={
                 'max_restarts_on_errors':
-                    self._strategy_executor.max_restarts_on_errors
+                    strategy_executor.max_restarts_on_errors
             },
             callback_func=callback_func)
         logger.info(
             f'Submitted managed job {self._job_id} (task: {task_id}, name: '
             f'{task.name!r}); {constants.TASK_ID_ENV_VAR}: {task_id_env_var}')
-<<<<<<< HEAD
-        assert task.name is not None, task
-        cluster_name = managed_job_utils.generate_managed_job_cluster_name(
-            task.name, self._job_id)
-        strategy_executor = recovery_strategy.StrategyExecutor.make(
-            cluster_name, self._backend, task, self._retry_until_up)
-=======
->>>>>>> 3f60b074
 
         logger.info('Started monitoring.')
         managed_job_state.set_starting(job_id=self._job_id,
@@ -318,16 +310,16 @@
                         'To see the details, run: '
                         f'sky jobs logs --controller {self._job_id}')
                     should_restart_on_failure = (
-                        self._strategy_executor.should_restart_on_failure())
+                        strategy_executor.should_restart_on_failure())
                     if should_restart_on_failure:
                         max_restarts = (
-                            self._strategy_executor.max_restarts_on_errors)
+                            strategy_executor.max_restarts_on_errors)
                         logger.info(
                             f'User program crashed '
                             f'({managed_job_status.value}). '
                             f'Retry the job as max_restarts_on_errors is '
                             f'set to {max_restarts}. '
-                            f'[{self._strategy_executor.restart_cnt_on_failure}'
+                            f'[{strategy_executor.restart_cnt_on_failure}'
                             f'/{max_restarts}]')
                     else:
                         managed_job_state.set_failed(
@@ -399,22 +391,12 @@
                 task_id, managed_job_state.ManagedJobStatus.FAILED_PRECHECKS,
                 failure_reason)
         except exceptions.ManagedJobReachedMaxRetriesError as e:
-<<<<<<< HEAD
-            # Please refer to the docstring of self._run for
-            # the cases when this exception can occur.
-            failure_reason = common_utils.format_exception(e)
-            logger.error(failure_reason)
-            # The managed job should be marked as
-            # FAILED_NO_RESOURCE, as the managed job may be able to
-            # launch next time.
-=======
             # Please refer to the docstring of self._run for the cases when
             # this exception can occur.
             failure_reason = common_utils.format_exception(e)
             logger.error(failure_reason)
             # The managed job should be marked as FAILED_NO_RESOURCE, as the
             # managed job may be able to launch next time.
->>>>>>> 3f60b074
             self._update_failed_task_state(
                 task_id, managed_job_state.ManagedJobStatus.FAILED_NO_RESOURCE,
                 failure_reason)
@@ -491,21 +473,6 @@
                     logger.info(f'Task {future_to_task[future]} completed.')
                     task_id = future_to_task.pop(future)
                     self._handle_future_completion(future, task_id)
-
-    def _update_failed_task_state(
-            self, task_id: int,
-            failure_type: managed_job_state.ManagedJobStatus,
-            failure_reason: str):
-        """Update the state of the failed task."""
-        managed_job_state.set_failed(
-            self._job_id,
-            task_id=task_id,
-            failure_type=failure_type,
-            failure_reason=failure_reason,
-            callback_func=managed_job_utils.event_callback_func(
-                job_id=self._job_id,
-                task_id=task_id,
-                task=self._dag.tasks[task_id]))
 
     def _update_failed_task_state(
             self, task_id: int,
