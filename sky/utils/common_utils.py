--- conflicted
+++ resolved
@@ -231,11 +231,7 @@
     return global_job_id
 
 
-<<<<<<< HEAD
-def get_unique_task_name(_: 'task_lib.Task') -> str:
-=======
 def get_unique_task_name() -> str:
->>>>>>> b9816837
     timestamp = int(time.time())
     unique_suffix = uuid.uuid4().hex[:6]
     name = f'task_{timestamp}_{unique_suffix}'
