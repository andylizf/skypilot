"""Task: a coarse-grained stage in an application."""
import inspect
import json
import os
import re
import typing
from typing import (Any, Callable, Dict, Iterable, List, Optional, Set, Tuple,
                    Union)

import colorama
import yaml

import sky
from sky import clouds
from sky import exceptions
from sky import sky_logging
import sky.dag
from sky.data import data_utils
from sky.data import storage as storage_lib
from sky.provision import docker_utils
from sky.serve import service_spec
from sky.skylet import constants
from sky.utils import common_utils
from sky.utils import schemas
from sky.utils import ux_utils

if typing.TYPE_CHECKING:
    from sky import resources as resources_lib

logger = sky_logging.init_logger(__name__)

# A lambda generating commands (node rank_i, node addrs -> cmd_i).
CommandGen = Callable[[int, List[str]], Optional[str]]
CommandOrCommandGen = Union[str, CommandGen]

_VALID_NAME_REGEX = '[a-zA-Z0-9]+(?:[._-]{1,2}[a-zA-Z0-9]+)*'
_VALID_NAME_DESCR = ('ASCII characters and may contain lowercase and'
                     ' uppercase letters, digits, underscores, periods,'
                     ' and dashes. Must start and end with alphanumeric'
                     ' characters. No triple dashes or underscores.')

_RUN_FN_CHECK_FAIL_MSG = (
    'run command generator must take exactly 2 arguments: node_rank (int) and'
    'a list of node ip addresses (List[str]). Got {run_sig}')


def _is_valid_name(name: Optional[str]) -> bool:
    """Checks if the task name is valid.

    Valid is defined as either NoneType or str with ASCII characters which may
    contain lowercase and uppercase letters, digits, underscores, periods,
    and dashes. Must start and end with alphanumeric characters.
    No triple dashes or underscores.

    Examples:
        some_name_here
        some-name-here
        some__name__here
        some--name--here
        some__name--here
        some.name.here
        some-name_he.re
        this---shouldnt--work
        this___shouldnt_work
        _thisshouldntwork
        thisshouldntwork_
    """
    if name is None:
        return True
    return bool(re.fullmatch(_VALID_NAME_REGEX, name))


def _fill_in_env_vars(
    yaml_field: Dict[str, Any],
    task_envs: Dict[str, str],
) -> Dict[str, Any]:
    """Detects env vars in yaml field and fills them with task_envs.

    Use cases of env vars in file_mounts:
    - dst/src paths; e.g.,
        /model_path/llama-${SIZE}b: s3://llama-weights/llama-${SIZE}b
    - storage's name (bucket name)
    - storage's source (local path)

    Use cases of env vars in service:
    - model type; e.g.,
        service:
          readiness_probe:
            path: /v1/chat/completions
            post_data:
              model: $MODEL_NAME
              messages:
                - role: user
                  content: How to print hello world?
              max_tokens: 1

    We simply dump yaml_field into a json string, and replace env vars using
    regex. This should be safe as yaml config has been schema-validated.

    Env vars of the following forms are detected:
        - ${ENV}
        - $ENV
    where <ENV> must appear in task.envs.
    """
    # TODO(zongheng): support ${ENV:-default}?
    yaml_field_str = json.dumps(yaml_field)

    def replace_var(match):
        var_name = match.group(1)
        # If the variable isn't in the dictionary, return it unchanged
        return task_envs.get(var_name, match.group(0))

    # Pattern for valid env var names in bash.
    pattern = r'\$\{?\b([a-zA-Z_][a-zA-Z0-9_]*)\b\}?'
    yaml_field_str = re.sub(pattern, replace_var, yaml_field_str)
    return json.loads(yaml_field_str)


def _check_docker_login_config(task_envs: Dict[str, str]) -> bool:
    """Checks if there is a valid docker login config in task_envs.

    If any of the docker login env vars is set, all of them must be set.

    Raises:
        ValueError: if any of the docker login env vars is set, but not all of
            them are set.
    """
    all_keys = constants.DOCKER_LOGIN_ENV_VARS
    existing_keys = all_keys & set(task_envs.keys())
    if not existing_keys:
        return False
    if len(existing_keys) != len(all_keys):
        with ux_utils.print_exception_no_traceback():
            raise ValueError(
                f'If any of {", ".join(all_keys)} is set, all of them must '
                f'be set. Missing envs: {all_keys - existing_keys}')
    return True


def _with_docker_login_config(
    resources: Union[Set['resources_lib.Resources'],
                     List['resources_lib.Resources']],
    task_envs: Dict[str, str],
) -> Union[Set['resources_lib.Resources'], List['resources_lib.Resources']]:
    if not _check_docker_login_config(task_envs):
        return resources
    docker_login_config = docker_utils.DockerLoginConfig.from_env_vars(
        task_envs)

    def _add_docker_login_config(resources: 'resources_lib.Resources'):
        docker_image = resources.extract_docker_image()
        if docker_image is None:
            logger.warning(f'{colorama.Fore.YELLOW}Docker login configs '
                           f'{", ".join(constants.DOCKER_LOGIN_ENV_VARS)} '
                           'are provided, but no docker image is specified '
                           'in `image_id`. The login configs will be '
                           f'ignored.{colorama.Style.RESET_ALL}')
            return resources
        # Already checked in extract_docker_image
        assert resources.image_id is not None, resources.image_id
        assert len(resources.image_id) == 1, resources.image_id
        region = list(resources.image_id.keys())[0]
        return resources.copy(image_id={region: 'docker:' + docker_image},
                              _docker_login_config=docker_login_config)

    new_resources = []
    for r in resources:
        new_resources.append(_add_docker_login_config(r))
    return type(resources)(new_resources)


class Task:
    """Task: a computation to be run on the cloud."""

    def __init__(
        self,
        name: Optional[str] = None,
        *,
        setup: Optional[str] = None,
        run: Optional[CommandOrCommandGen] = None,
        envs: Optional[Dict[str, str]] = None,
        workdir: Optional[str] = None,
        num_nodes: Optional[int] = None,
        # Advanced:
        docker_image: Optional[str] = None,
        event_callback: Optional[str] = None,
        blocked_resources: Optional[Iterable['resources_lib.Resources']] = None,
    ):
        """Initializes a Task.

        All fields are optional.  ``Task.run`` is the actual program: either a
        shell command to run (str) or a command generator for different nodes
        (lambda; see below).

        Optionally, call ``Task.set_resources()`` to set the resource
        requirements for this task.  If not set, a default CPU-only requirement
        is assumed (the same as ``sky launch``).

        All setters of this class, ``Task.set_*()``, return ``self``, i.e.,
        they are fluent APIs and can be chained together.

        Example:
            .. code-block:: python

                # A Task that will sync up local workdir '.', containing
                # requirements.txt and train.py.
                sky.Task(setup='pip install requirements.txt',
                         run='python train.py',
                         workdir='.')

                # An empty Task for provisioning a cluster.
                task = sky.Task(num_nodes=n).set_resources(...)

                # Chaining setters.
                sky.Task().set_resources(...).set_file_mounts(...)

        Args:
          name: A string name for the Task for display purposes.
          setup: A setup command, which will be run before executing the run
            commands ``run``, and executed under ``workdir``.
          run: The actual command for the task. If not None, either a shell
            command (str) or a command generator (callable).  If latter, it
            must take a node rank and a list of node addresses as input and
            return a shell command (str) (valid to return None for some nodes,
            in which case no commands are run on them).  Run commands will be
            run under ``workdir``. Note the command generator should be a
            self-contained lambda.
          envs: A dictionary of environment variables to set before running the
            setup and run commands.
          workdir: The local working directory.  This directory will be synced
            to a location on the remote VM(s), and ``setup`` and ``run``
            commands will be run under that location (thus, they can rely on
            relative paths when invoking binaries).
          num_nodes: The number of nodes to provision for this Task.  If None,
            treated as 1 node.  If > 1, each node will execute its own
            setup/run command, where ``run`` can either be a str, meaning all
            nodes get the same command, or a lambda, with the semantics
            documented above.
          docker_image: (EXPERIMENTAL: Only in effect when LocalDockerBackend
            is used.) The base docker image that this Task will be built on.
            Defaults to 'gpuci/miniforge-cuda:11.4-devel-ubuntu18.04'.
          blocked_resources: A set of resources that this task cannot run on.
        """
        self.name = name
        self.run = run
        self.storage_mounts: Dict[str, storage_lib.Storage] = {}
        self.storage_plans: Dict[storage_lib.Storage,
                                 storage_lib.StoreType] = {}
        self.setup = setup
        self._envs = envs or {}
        self.workdir = workdir
        self.docker_image = (docker_image if docker_image else
                             'gpuci/miniforge-cuda:11.4-devel-ubuntu18.04')
        self.event_callback = event_callback
        # Ignore type error due to a mypy bug.
        # https://github.com/python/mypy/issues/3004
        self._num_nodes = 1
        self.num_nodes = num_nodes  # type: ignore

        self.inputs: Optional[str] = None
        self.outputs: Optional[str] = None
        self.estimated_inputs_size_gigabytes: Optional[float] = None
        self.estimated_outputs_size_gigabytes: Optional[float] = None
        # Default to CPU VM
        self.resources: Union[List[sky.Resources],
                              Set[sky.Resources]] = {sky.Resources()}
        self._service: Optional[service_spec.SkyServiceSpec] = None
        # Resources that this task cannot run on.
        self.blocked_resources = blocked_resources

        self.time_estimator_func: Optional[Callable[['sky.Resources'],
                                                    int]] = None
        self.file_mounts: Optional[Dict[str, str]] = None

        # Only set when 'self' is a jobs controller task: 'self.managed_job_dag'
        # is the underlying managed job dag (sky.Dag object).
        self.managed_job_dag: Optional['sky.Dag'] = None

        # Only set when 'self' is a sky serve controller task.
        self.service_name: Optional[str] = None

        # Filled in by the optimizer.  If None, this Task is not planned.
        self.best_resources = None
        # Check if the task is legal.
        self._validate()

        dag = sky.dag.get_current_dag()
        if dag is not None:
            dag.add(self)

    def _validate(self):
        """Checks if the Task fields are valid."""
        if not _is_valid_name(self.name):
            with ux_utils.print_exception_no_traceback():
                raise ValueError(f'Invalid task name {self.name}. Valid name: '
                                 f'{_VALID_NAME_DESCR}')

        # Check self.run
        if callable(self.run):
            run_sig = inspect.signature(self.run)
            # Check that run is a function with 2 arguments.
            if len(run_sig.parameters) != 2:
                with ux_utils.print_exception_no_traceback():
                    raise ValueError(_RUN_FN_CHECK_FAIL_MSG.format(run_sig))

            type_list = [int, List[str]]
            # Check annotations, if exists
            for i, param in enumerate(run_sig.parameters.values()):
                if param.annotation != inspect.Parameter.empty:
                    if param.annotation != type_list[i]:
                        with ux_utils.print_exception_no_traceback():
                            raise ValueError(
                                _RUN_FN_CHECK_FAIL_MSG.format(run_sig))

            # Check self containedness.
            run_closure = inspect.getclosurevars(self.run)
            if run_closure.nonlocals:
                with ux_utils.print_exception_no_traceback():
                    raise ValueError(
                        'run command generator must be self contained. '
                        f'Found nonlocals: {run_closure.nonlocals}')
            if run_closure.globals:
                with ux_utils.print_exception_no_traceback():
                    raise ValueError(
                        'run command generator must be self contained. '
                        f'Found globals: {run_closure.globals}')
            if run_closure.unbound:
                # Do not raise an error here. Import statements, which are
                # allowed, will be considered as unbounded.
                pass
        elif self.run is not None and not isinstance(self.run, str):
            with ux_utils.print_exception_no_traceback():
                raise ValueError('run must be either a shell script (str) or '
                                 f'a command generator ({CommandGen}). '
                                 f'Got {type(self.run)}')

        # Workdir.
        if self.workdir is not None:
            full_workdir = os.path.abspath(os.path.expanduser(self.workdir))
            if not os.path.isdir(full_workdir):
                # Symlink to a dir is legal (isdir() follows symlinks).
                with ux_utils.print_exception_no_traceback():
                    raise ValueError(
                        'Workdir must exist and must be a directory (or '
                        f'a symlink to a directory). {self.workdir} not found.')

    @staticmethod
    def from_yaml_config(
        config: Dict[str, Any],
        env_overrides: Optional[List[Tuple[str, str]]] = None,
    ) -> 'Task':
        # More robust handling for 'envs': explicitly convert keys and values to
        # str, since users may pass '123' as keys/values which will get parsed
        # as int causing validate_schema() to fail.
        envs = config.get('envs')
        if envs is not None and isinstance(envs, dict):
            new_envs: Dict[str, Optional[str]] = {}
            for k, v in envs.items():
                if v is not None:
                    new_envs[str(k)] = str(v)
                else:
                    new_envs[str(k)] = None
            config['envs'] = new_envs
        common_utils.validate_schema(config, schemas.get_task_schema(),
                                     'Invalid task YAML: ')
        if env_overrides is not None:
            # We must override env vars before constructing the Task, because
            # the Storage object creation is eager and it (its name/source
            # fields) may depend on env vars.
            #
            # FIXME(zongheng): The eagerness / how we construct Task's from
            # entrypoint (YAML, CLI args) should be fixed.
            new_envs = config.get('envs', {})
            new_envs.update(env_overrides)
            config['envs'] = new_envs

        for k, v in config.get('envs', {}).items():
            if v is None:
                with ux_utils.print_exception_no_traceback():
                    raise ValueError(
                        f'Environment variable {k!r} is None. Please set a '
                        'value for it in task YAML or with --env flag. '
                        f'To set it to be empty, use an empty string ({k}: "" '
                        f'in task YAML or --env {k}="" in CLI).')

        # Fill in any Task.envs into file_mounts (src/dst paths, storage
        # name/source).
        if config.get('file_mounts') is not None:
            config['file_mounts'] = _fill_in_env_vars(config['file_mounts'],
                                                      config.get('envs', {}))

        # Fill in any Task.envs into service (e.g. MODEL_NAME).
        if config.get('service') is not None:
            config['service'] = _fill_in_env_vars(config['service'],
                                                  config.get('envs', {}))

        # Fill in any Task.envs into workdir
        if config.get('workdir') is not None:
            config['workdir'] = _fill_in_env_vars(config['workdir'],
                                                  config.get('envs', {}))

        task = Task(
            config.pop('name', None),
            run=config.pop('run', None),
            workdir=config.pop('workdir', None),
            setup=config.pop('setup', None),
            num_nodes=config.pop('num_nodes', None),
            envs=config.pop('envs', None),
            event_callback=config.pop('event_callback', None),
        )

        # Create lists to store storage objects inlined in file_mounts.
        # These are retained in dicts in the YAML schema and later parsed to
        # storage objects with the storage/storage_mount objects.
        fm_storages = []
        file_mounts = config.pop('file_mounts', None)
        if file_mounts is not None:
            copy_mounts = {}
            for dst_path, src in file_mounts.items():
                # Check if it is str path
                if isinstance(src, str):
                    copy_mounts[dst_path] = src
                # If the src is not a str path, it is likely a dict. Try to
                # parse storage object.
                elif isinstance(src, dict):
                    fm_storages.append((dst_path, src))
                else:
                    with ux_utils.print_exception_no_traceback():
                        raise ValueError(f'Unable to parse file_mount '
                                         f'{dst_path}:{src}')
            task.set_file_mounts(copy_mounts)

        task_storage_mounts: Dict[str, storage_lib.Storage] = {}
        all_storages = fm_storages
        for storage in all_storages:
            mount_path = storage[0]
            assert mount_path, 'Storage mount path cannot be empty.'
            try:
                storage_obj = storage_lib.Storage.from_yaml_config(storage[1])
            except exceptions.StorageSourceError as e:
                # Patch the error message to include the mount path, if included
                e.args = (e.args[0].replace('<destination_path>',
                                            mount_path),) + e.args[1:]
                raise e
            task_storage_mounts[mount_path] = storage_obj
        task.set_storage_mounts(task_storage_mounts)

        if config.get('inputs') is not None:
            inputs_dict = config.pop('inputs')
            assert len(inputs_dict) == 1, 'Only one input is allowed.'
            inputs = list(inputs_dict.keys())[0]
            estimated_size_gigabytes = list(inputs_dict.values())[0]
            # TODO: allow option to say (or detect) no download/egress cost.
            task.set_inputs(inputs=inputs,
                            estimated_size_gigabytes=estimated_size_gigabytes)

        if config.get('outputs') is not None:
            outputs_dict = config.pop('outputs')
            assert len(outputs_dict) == 1, 'Only one output is allowed.'
            outputs = list(outputs_dict.keys())[0]
            estimated_size_gigabytes = list(outputs_dict.values())[0]
            task.set_outputs(outputs=outputs,
                             estimated_size_gigabytes=estimated_size_gigabytes)

        # Experimental configs.
        experimnetal_configs = config.pop('experimental', None)
        cluster_config_override = None
        if experimnetal_configs is not None:
            cluster_config_override = experimnetal_configs.pop(
                'config_overrides', None)
            logger.debug('Overriding skypilot config with task-level config: '
                         f'{cluster_config_override}')
        assert not experimnetal_configs, ('Invalid task args: '
                                          f'{experimnetal_configs.keys()}')

        # Parse resources field.
        resources_config = config.pop('resources', {})
        if cluster_config_override is not None:
            assert resources_config.get('_cluster_config_overrides') is None, (
                'Cannot set _cluster_config_overrides in both resources and '
                'experimental.config_overrides')
            resources_config[
                '_cluster_config_overrides'] = cluster_config_override
        task.set_resources(sky.Resources.from_yaml_config(resources_config))

        service = config.pop('service', None)
        if service is not None:
            service = service_spec.SkyServiceSpec.from_yaml_config(service)
        task.set_service(service)

        assert not config, f'Invalid task args: {config.keys()}'
        return task

    @staticmethod
    def from_yaml(yaml_path: str) -> 'Task':
        """Initializes a task from a task YAML.

        Example:
            .. code-block:: python

                task = sky.Task.from_yaml('/path/to/task.yaml')

        Args:
          yaml_path: file path to a valid task yaml file.

        Raises:
          ValueError: if the path gets loaded into a str instead of a dict; or
            if there are any other parsing errors.
        """
        with open(os.path.expanduser(yaml_path), 'r', encoding='utf-8') as f:
            # TODO(zongheng): use
            #  https://github.com/yaml/pyyaml/issues/165#issuecomment-430074049
            # to raise errors on duplicate keys.
            config = yaml.safe_load(f)

        if isinstance(config, str):
            with ux_utils.print_exception_no_traceback():
                raise ValueError('YAML loaded as str, not as dict. '
                                 f'Is it correct? Path: {yaml_path}')

        if config is None:
            config = {}
        return Task.from_yaml_config(config)

    @property
    def num_nodes(self) -> int:
        return self._num_nodes

    @num_nodes.setter
    def num_nodes(self, num_nodes: Optional[int]) -> None:
        if num_nodes is None:
            num_nodes = 1
        if not isinstance(num_nodes, int) or num_nodes <= 0:
            with ux_utils.print_exception_no_traceback():
                raise ValueError(
                    f'num_nodes should be a positive int. Got: {num_nodes}')
        self._num_nodes = num_nodes

    @property
    def envs(self) -> Dict[str, str]:
        return self._envs

    def update_envs(
            self, envs: Union[None, List[Tuple[str, str]],
                              Dict[str, str]]) -> 'Task':
        """Updates environment variables for use inside the setup/run commands.

        Args:
          envs: (optional) either a list of ``(env_name, value)`` or a dict
            ``{env_name: value}``.

        Returns:
          self: The current task, with envs updated.

        Raises:
          ValueError: if various invalid inputs errors are detected.
        """
        if envs is None:
            envs = {}
        if isinstance(envs, (list, tuple)):
            keys = set(env[0] for env in envs)
            if len(keys) != len(envs):
                with ux_utils.print_exception_no_traceback():
                    raise ValueError('Duplicate env keys provided.')
            envs = dict(envs)
        if isinstance(envs, dict):
            for key in envs:
                if not isinstance(key, str):
                    with ux_utils.print_exception_no_traceback():
                        raise ValueError('Env keys must be strings.')
                if not common_utils.is_valid_env_var(key):
                    with ux_utils.print_exception_no_traceback():
                        raise ValueError(f'Invalid env key: {key}')
        else:
            with ux_utils.print_exception_no_traceback():
                raise ValueError(
                    'envs must be List[Tuple[str, str]] or Dict[str, str]: '
                    f'{envs}')
        self._envs.update(envs)
        # If the update_envs() is called after set_resources(), we need to
        # manually update docker login config in task resources, in case the
        # docker login envs are newly added.
        if _check_docker_login_config(self._envs):
            self.resources = _with_docker_login_config(self.resources,
                                                       self._envs)
        return self

    @property
    def use_spot(self) -> bool:
        return any(r.use_spot for r in self.resources)

    def set_inputs(self, inputs: str,
                   estimated_size_gigabytes: float) -> 'Task':
        # E.g., 's3://bucket', 'gs://bucket', or None.
        self.inputs = inputs
        self.estimated_inputs_size_gigabytes = estimated_size_gigabytes
        return self

    def get_inputs(self) -> Optional[str]:
        return self.inputs

    def get_estimated_inputs_size_gigabytes(self) -> Optional[float]:
        return self.estimated_inputs_size_gigabytes

    def get_inputs_cloud(self):
        """EXPERIMENTAL: Returns the cloud my inputs live in."""
        assert isinstance(self.inputs, str), self.inputs
        if self.inputs.startswith('s3:'):
            return clouds.AWS()
        elif self.inputs.startswith('gs:'):
            return clouds.GCP()
        elif self.inputs.startswith('cos:'):
            return clouds.IBM()
        else:
            with ux_utils.print_exception_no_traceback():
                raise ValueError(f'cloud path not supported: {self.inputs}')

    def set_outputs(self, outputs: str,
                    estimated_size_gigabytes: float) -> 'Task':
        self.outputs = outputs
        self.estimated_outputs_size_gigabytes = estimated_size_gigabytes
        return self

    def get_outputs(self) -> Optional[str]:
        return self.outputs

    def get_estimated_outputs_size_gigabytes(self) -> Optional[float]:
        return self.estimated_outputs_size_gigabytes

    def set_resources(
        self, resources: Union['resources_lib.Resources',
                               List['resources_lib.Resources'],
                               Set['resources_lib.Resources']]
    ) -> 'Task':
        """Sets the required resources to execute this task.

        If this function is not called for a Task, default resource
        requirements will be used (8 vCPUs).

        Args:
          resources: either a sky.Resources, a set of them, or a list of them.
            A set or a list of resources asks the optimizer to "pick the
            best of these resources" to run this task.
        Returns:
          self: The current task, with resources set.
        """
        if isinstance(resources, sky.Resources):
            resources = {resources}
        # TODO(woosuk): Check if the resources are None.
        self.resources = _with_docker_login_config(resources, self.envs)

        # Evaluate if the task requires FUSE and set the requires_fuse flag
        for _, storage_obj in self.storage_mounts.items():
            if storage_obj.mode == storage_lib.StorageMode.MOUNT:
                for r in self.resources:
                    r.requires_fuse = True
                break

        return self

    def set_resources_override(self, override_params: Dict[str, Any]) -> 'Task':
        """Sets the override parameters for the resources."""
        new_resources_list = []
        for res in list(self.resources):
            new_resources = res.copy(**override_params)
            new_resources_list.append(new_resources)

        self.set_resources(type(self.resources)(new_resources_list))
        return self

    @property
    def service(self) -> Optional[service_spec.SkyServiceSpec]:
        return self._service

    def set_service(self,
                    service: Optional[service_spec.SkyServiceSpec]) -> 'Task':
        """Sets the service spec for this task.

        Args:
          service: a SkyServiceSpec object.

        Returns:
          self: The current task, with service set.
        """
        self._service = service
        return self

    def set_time_estimator(self, func: Callable[['sky.Resources'],
                                                int]) -> 'Task':
        """Sets a func mapping resources to estimated time (secs).

        This is EXPERIMENTAL.
        """
        self.time_estimator_func = func
        return self

    def estimate_runtime(self, resources):
        """Returns a func mapping resources to estimated time (secs).

        This is EXPERIMENTAL.
        """
        if self.time_estimator_func is None:
            raise NotImplementedError(
                f'Node [{self}] does not have a cost model set; '
                'call set_time_estimator() first')
        return self.time_estimator_func(resources)

    def set_file_mounts(self, file_mounts: Optional[Dict[str, str]]) -> 'Task':
        """Sets the file mounts for this task.

        Useful for syncing datasets, dotfiles, etc.

        File mounts are a dictionary: ``{remote_path: local_path/cloud URI}``.
        Local (or cloud) files/directories will be synced to the specified
        paths on the remote VM(s) where this Task will run.

        Neither source or destimation paths can end with a slash.

        Example:
            .. code-block:: python

                task.set_file_mounts({
                    '~/.dotfile': '/local/.dotfile',
                    # /remote/dir/ will contain the contents of /local/dir/.
                    '/remote/dir': '/local/dir',
                })

        Args:
          file_mounts: an optional dict of ``{remote_path: local_path/cloud
            URI}``, where remote means the VM(s) on which this Task will
            eventually run on, and local means the node from which the task is
            launched.

        Returns:
          self: the current task, with file mounts set.

        Raises:
          ValueError: if input paths are invalid.
        """
        if file_mounts is None:
            self.file_mounts = None
            return self
        for target, source in file_mounts.items():
            if target.endswith('/') or source.endswith('/'):
                with ux_utils.print_exception_no_traceback():
                    raise ValueError(
                        'File mount paths cannot end with a slash '
                        '(try "/mydir: /mydir" or "/myfile: /myfile"). '
                        f'Found: target={target} source={source}')
            if data_utils.is_cloud_store_url(target):
                with ux_utils.print_exception_no_traceback():
                    raise ValueError(
                        'File mount destination paths cannot be cloud storage')
            if not data_utils.is_cloud_store_url(source):
                if (not os.path.exists(
                        os.path.abspath(os.path.expanduser(source))) and
                        not source.startswith('skypilot:')):
                    with ux_utils.print_exception_no_traceback():
                        raise ValueError(
                            f'File mount source {source!r} does not exist '
                            'locally. To fix: check if it exists, and correct '
                            'the path.')
            # TODO(zhwu): /home/username/sky_workdir as the target path need
            # to be filtered out as well.
            if (target == constants.SKY_REMOTE_WORKDIR and
                    self.workdir is not None):
                with ux_utils.print_exception_no_traceback():
                    raise ValueError(
                        f'Cannot use {constants.SKY_REMOTE_WORKDIR!r} as a '
                        'destination path of a file mount, as it will be used '
                        'by the workdir. If uploading a file/folder to the '
                        'workdir is needed, please specify the full path to '
                        'the file/folder.')

        self.file_mounts = file_mounts
        return self

    def update_file_mounts(self, file_mounts: Dict[str, str]) -> 'Task':
        """Updates the file mounts for this task.

        Different from set_file_mounts(), this function updates into the
        existing file_mounts (calls ``dict.update()``), rather than
        overwritting it.

        This should be called before provisioning in order to take effect.

        Example:
            .. code-block:: python

                task.update_file_mounts({
                    '~/.config': '~/Documents/config',
                    '/tmp/workdir': '/local/workdir/cnn-cifar10',
                })

        Args:
          file_mounts: a dict of ``{remote_path: local_path/cloud URI}``, where
            remote means the VM(s) on which this Task will eventually run on,
            and local means the node from which the task is launched.

        Returns:
          self: the current task, with file mounts updated.

        Raises:
          ValueError: if input paths are invalid.
        """
        if self.file_mounts is None:
            self.file_mounts = {}
        assert self.file_mounts is not None
        self.file_mounts.update(file_mounts)
        # For validation logic:
        return self.set_file_mounts(self.file_mounts)

    def set_storage_mounts(
        self,
        storage_mounts: Optional[Dict[str, storage_lib.Storage]],
    ) -> 'Task':
        """Sets the storage mounts for this task.

        Storage mounts are a dictionary: ``{mount_path: sky.Storage object}``,
        each of which mounts a sky.Storage object (a cloud object store bucket)
        to a path inside the remote cluster.

        A sky.Storage object can be created by uploading from a local directory
        (setting ``source``), or backed by an existing cloud bucket (setting
        ``name`` to the bucket name; or setting ``source`` to the bucket URI).

        Example:
            .. code-block:: python

                task.set_storage_mounts({
                    '/remote/imagenet/': sky.Storage(name='my-bucket',
                                                     source='/local/imagenet'),
                })

        Args:
          storage_mounts: an optional dict of ``{mount_path: sky.Storage
            object}``, where mount_path is the path inside the remote VM(s)
            where the Storage object will be mounted on.

        Returns:
          self: The current task, with storage mounts set.

        Raises:
          ValueError: if input paths are invalid.
        """
        if storage_mounts is None:
            self.storage_mounts = {}
            # Clear the requires_fuse flag if no storage mounts are set.
            for r in self.resources:
                r.requires_fuse = False
            return self
        for target, storage_obj in storage_mounts.items():
            # TODO(zhwu): /home/username/sky_workdir as the target path need
            # to be filtered out as well.
            if (target == constants.SKY_REMOTE_WORKDIR and
                    self.workdir is not None):
                with ux_utils.print_exception_no_traceback():
                    raise ValueError(
                        f'Cannot use {constants.SKY_REMOTE_WORKDIR!r} as a '
                        'destination path of a file mount, as it will be used '
                        'by the workdir. If uploading a file/folder to the '
                        'workdir is needed, please specify the full path to '
                        'the file/folder.')

            if data_utils.is_cloud_store_url(target):
                with ux_utils.print_exception_no_traceback():
                    raise ValueError(
                        'Storage mount destination path cannot be cloud storage'
                    )

            if storage_obj.mode == storage_lib.StorageMode.MOUNT:
                # If any storage is using MOUNT mode, we need to enable FUSE in
                # the resources.
                for r in self.resources:
                    r.requires_fuse = True
        # Storage source validation is done in Storage object
        self.storage_mounts = storage_mounts
        return self

    def update_storage_mounts(
            self, storage_mounts: Dict[str, storage_lib.Storage]) -> 'Task':
        """Updates the storage mounts for this task.

        Different from set_storage_mounts(), this function updates into the
        existing storage_mounts (calls ``dict.update()``), rather than
        overwriting it.

        This should be called before provisioning in order to take effect.

        Args:
          storage_mounts: an optional dict of ``{mount_path: sky.Storage
            object}``, where mount_path is the path inside the remote VM(s)
            where the Storage object will be mounted on.

        Returns:
          self: The current task, with storage mounts updated.

        Raises:
          ValueError: if input paths are invalid.
        """
        if not storage_mounts:
            return self
        task_storage_mounts = self.storage_mounts if self.storage_mounts else {}
        task_storage_mounts.update(storage_mounts)
        return self.set_storage_mounts(task_storage_mounts)

    def _get_preferred_store(
            self) -> Tuple[storage_lib.StoreType, Optional[str]]:
        """Returns the preferred store type and region for this task."""
        # TODO(zhwu, romilb): The optimizer should look at the source and
        #  destination to figure out the right stores to use. For now, we
        #  use a heuristic solution to find the store type by the following
        #  order:
        #  1. cloud/region decided in best_resources.
        #  2. cloud/region specified in the task resources.
        #  3. if not specified or the task's cloud does not support storage,
        #     use the first enabled storage cloud with default region.
        # This should be refactored and moved to the optimizer.

        # This check is not needed to support multiple accelerators;
        # We just need to get the storage_cloud.
        # assert len(self.resources) == 1, self.resources
        storage_cloud = None

        enabled_storage_clouds = (
            storage_lib.get_cached_enabled_storage_clouds_or_refresh(
                raise_if_no_cloud_access=True))

        if self.best_resources is not None:
            storage_cloud = self.best_resources.cloud
            storage_region = self.best_resources.region
        else:
            resources = list(self.resources)[0]
            storage_cloud = resources.cloud
            storage_region = resources.region

        if storage_cloud is not None:
            if str(storage_cloud) not in enabled_storage_clouds:
                storage_cloud = None

        storage_cloud_str = None
        if storage_cloud is None:
            storage_cloud_str = enabled_storage_clouds[0]
            assert storage_cloud_str is not None, enabled_storage_clouds[0]
            storage_region = None  # Use default region in the Store class
        else:
            storage_cloud_str = str(storage_cloud)

        store_type = storage_lib.StoreType.from_cloud(storage_cloud_str)
        return store_type, storage_region

    def sync_storage_mounts(self) -> None:
        """(INTERNAL) Eagerly syncs storage mounts to cloud storage.

        After syncing up, COPY-mode storage mounts are translated into regular
        file_mounts of the form ``{ /remote/path: {s3,gs,..}://<bucket path>
        }``.
        """
        for storage in self.storage_mounts.values():
            if len(storage.stores) == 0:
                store_type, store_region = self._get_preferred_store()
                self.storage_plans[storage] = store_type
                storage.add_store(store_type, store_region)
            else:
                # We will download the first store that is added to remote.
                self.storage_plans[storage] = list(storage.stores.keys())[0]

        storage_mounts = self.storage_mounts
        storage_plans = self.storage_plans
        for mnt_path, storage in storage_mounts.items():
            if storage.mode == storage_lib.StorageMode.COPY:
                store_type = storage_plans[storage]
                if store_type is storage_lib.StoreType.S3:
                    # TODO: allow for Storage mounting of different clouds
                    if isinstance(storage.source,
                                  str) and storage.source.startswith('s3://'):
                        blob_path = storage.source
                    else:
                        assert storage.name is not None, storage
                        blob_path = 's3://' + storage.name
                    self.update_file_mounts({
                        mnt_path: blob_path,
                    })
                elif store_type is storage_lib.StoreType.GCS:
                    if isinstance(storage.source,
                                  str) and storage.source.startswith('gs://'):
                        blob_path = storage.source
                    else:
                        assert storage.name is not None, storage
                        blob_path = 'gs://' + storage.name
                    self.update_file_mounts({
                        mnt_path: blob_path,
                    })
                elif store_type is storage_lib.StoreType.AZURE:
                    if (isinstance(storage.source, str) and
                            data_utils.is_az_container_endpoint(
                                storage.source)):
                        blob_path = storage.source
                    else:
                        assert storage.name is not None, storage
                        store_object = storage.stores[
                            storage_lib.StoreType.AZURE]
                        assert isinstance(store_object,
                                          storage_lib.AzureBlobStore)
                        storage_account_name = store_object.storage_account_name
                        blob_path = data_utils.AZURE_CONTAINER_URL.format(
                            storage_account_name=storage_account_name,
                            container_name=storage.name)
                    self.update_file_mounts({
                        mnt_path: blob_path,
                    })
                elif store_type is storage_lib.StoreType.R2:
                    if storage.source is not None and not isinstance(
                            storage.source,
                            list) and storage.source.startswith('r2://'):
                        blob_path = storage.source
                    else:
                        blob_path = 'r2://' + storage.name
                    self.update_file_mounts({
                        mnt_path: blob_path,
                    })
                elif store_type is storage_lib.StoreType.IBM:
                    if isinstance(storage.source,
                                  str) and storage.source.startswith('cos://'):
                        # source is a cos bucket's uri
                        blob_path = storage.source
                    else:
                        # source is a bucket name.
                        assert storage.name is not None, storage
                        # extract region from rclone.conf
                        cos_region = data_utils.Rclone.get_region_from_rclone(
                            storage.name, data_utils.Rclone.RcloneClouds.IBM)
                        blob_path = f'cos://{cos_region}/{storage.name}'
                    self.update_file_mounts({mnt_path: blob_path})
                else:
                    with ux_utils.print_exception_no_traceback():
                        raise ValueError(f'Storage Type {store_type} '
                                         'does not exist!')

    def get_local_to_remote_file_mounts(self) -> Optional[Dict[str, str]]:
        """Returns file mounts of the form (dst=VM path, src=local path).

        Any cloud object store URIs (gs://, s3://, etc.), either as source or
        destination, are not included.

        INTERNAL: this method is internal-facing.
        """
        if self.file_mounts is None:
            return None
        d = {}
        for k, v in self.file_mounts.items():
            if not data_utils.is_cloud_store_url(
                    k) and not data_utils.is_cloud_store_url(v):
                d[k] = v
        return d

    def is_controller_task(self) -> bool:
        """Returns whether this task is a jobs/serve controller process."""
        return self.managed_job_dag is not None or self.service_name is not None

    def get_cloud_to_remote_file_mounts(self) -> Optional[Dict[str, str]]:
        """Returns file mounts of the form (dst=VM path, src=cloud URL).

        Local-to-remote file mounts are excluded (handled by
        get_local_to_remote_file_mounts()).

        INTERNAL: this method is internal-facing.
        """
        if self.file_mounts is None:
            return None
        d = {}
        for k, v in self.file_mounts.items():
            if not data_utils.is_cloud_store_url(
                    k) and data_utils.is_cloud_store_url(v):
                d[k] = v
        return d

    def to_yaml_config(self) -> Dict[str, Any]:
        """Returns a yaml-style dict representation of the task.

        INTERNAL: this method is internal-facing.
        """
        config = {}

        def add_if_not_none(key, value, no_empty: bool = False):
            if no_empty and not value:
                return
            if value is not None:
                config[key] = value

        add_if_not_none('name', self.name)

        tmp_resource_config = {}
        if len(self.resources) > 1:
            resource_list = []
            for r in self.resources:
                resource_list.append(r.to_yaml_config())
            key = 'ordered' if isinstance(self.resources, list) else 'any_of'
            tmp_resource_config[key] = resource_list
        else:
            tmp_resource_config = list(self.resources)[0].to_yaml_config()

        add_if_not_none('resources', tmp_resource_config)

        if self.service is not None:
            add_if_not_none('service', self.service.to_yaml_config())

        add_if_not_none('num_nodes', self.num_nodes)

        if self.inputs is not None:
            add_if_not_none('inputs',
                            {self.inputs: self.estimated_inputs_size_gigabytes})
        if self.outputs is not None:
            add_if_not_none(
                'outputs',
                {self.outputs: self.estimated_outputs_size_gigabytes})

        add_if_not_none('setup', self.setup)
        add_if_not_none('workdir', self.workdir)
        add_if_not_none('event_callback', self.event_callback)
        add_if_not_none('run', self.run)
        add_if_not_none('envs', self.envs, no_empty=True)

        add_if_not_none('file_mounts', {})

        if self.file_mounts is not None:
            config['file_mounts'].update(self.file_mounts)

        if self.storage_mounts is not None:
            config['file_mounts'].update({
                mount_path: storage.to_yaml_config()
                for mount_path, storage in self.storage_mounts.items()
            })
        return config

    def get_required_cloud_features(
            self) -> Set[clouds.CloudImplementationFeatures]:
        """Returns the required features for this task (but not for resources).

        Features required by the resources are checked separately in
        cloud.get_feasible_launchable_resources().

        INTERNAL: this method is internal-facing.
        """
        required_features = set()

        # Multi-node
        if self.num_nodes > 1:
            required_features.add(clouds.CloudImplementationFeatures.MULTI_NODE)

        # Storage mounting
        for _, storage_mount in self.storage_mounts.items():
            if storage_mount.mode == storage_lib.StorageMode.MOUNT:
                required_features.add(
                    clouds.CloudImplementationFeatures.STORAGE_MOUNTING)
                break

        return required_features

    def __rshift__(self, b):
        current_dag = sky.dag.get_current_dag()
        if current_dag is None:
            with ux_utils.print_exception_no_traceback():
                raise ValueError('No current DAG context found. '
<<<<<<< HEAD
                                 'Use `with sky.dag() as dag: ...` '
=======
                                 'Use `with sky.Dag() as dag: ...` '
>>>>>>> f600d161
                                 'to define a DAG.')
        current_dag.add_edge(self, b)

    def __repr__(self):
        if isinstance(self.run, str):
            run_msg = self.run.replace('\n', '\\n')
            if len(run_msg) > 20:
                run_msg = f'run=\'{run_msg[:20]}...\''
            else:
                run_msg = f'run=\'{run_msg}\''
        elif self.run is None:
            run_msg = 'run=<empty>'
        else:
            run_msg = 'run=<fn>'

        name_str = ''
        if self.name is not None:
            name_str = f'<name={self.name}>'
        s = f'Task{name_str}({run_msg})'
        if self.inputs is not None:
            s += f'\n  inputs: {self.inputs}'
        if self.outputs is not None:
            s += f'\n  outputs: {self.outputs}'
        if self.num_nodes > 1:
            s += f'\n  nodes: {self.num_nodes}'
        if len(self.resources) > 1:
            resources_str = ('{' + ', '.join(
                r.repr_with_region_zone for r in self.resources) + '}')
            s += f'\n  resources: {resources_str}'
        elif (len(self.resources) == 1 and
              not list(self.resources)[0].is_empty()):
            s += (f'\n  resources: '
                  f'{list(self.resources)[0].repr_with_region_zone}')
        else:
            s += '\n  resources: default instances'
        return s<|MERGE_RESOLUTION|>--- conflicted
+++ resolved
@@ -157,7 +157,6 @@
                            f'ignored.{colorama.Style.RESET_ALL}')
             return resources
         # Already checked in extract_docker_image
-        assert resources.image_id is not None, resources.image_id
         assert len(resources.image_id) == 1, resources.image_id
         region = list(resources.image_id.keys())[0]
         return resources.copy(image_id={region: 'docker:' + docker_image},
@@ -1162,11 +1161,7 @@
         if current_dag is None:
             with ux_utils.print_exception_no_traceback():
                 raise ValueError('No current DAG context found. '
-<<<<<<< HEAD
-                                 'Use `with sky.dag() as dag: ...` '
-=======
                                  'Use `with sky.Dag() as dag: ...` '
->>>>>>> f600d161
                                  'to define a DAG.')
         current_dag.add_edge(self, b)
 
